// Copyright (c) 2012 The Chromium Authors. All rights reserved.
// Use of this source code is governed by a BSD-style license that can be
// found in the LICENSE file.

#include <deque>

#include "base/command_line.h"
#include "base/path_service.h"
#include "base/string_util.h"
#include "base/stringprintf.h"
#include "base/test/test_timeouts.h"
#include "base/utf_string_conversions.h"
#include "base/values.h"
#include "chrome/browser/browsing_data_remover.h"
#include "chrome/browser/content_settings/host_content_settings_map.h"
#include "chrome/browser/favicon/favicon_tab_helper.h"
#include "chrome/browser/prefs/pref_service.h"
#include "chrome/browser/prerender/prerender_contents.h"
#include "chrome/browser/prerender/prerender_manager.h"
#include "chrome/browser/prerender/prerender_manager_factory.h"
#include "chrome/browser/profiles/profile.h"
#include "chrome/browser/safe_browsing/safe_browsing_service.h"
#include "chrome/browser/task_manager/task_manager.h"
#include "chrome/browser/task_manager/task_manager_browsertest_util.h"
#include "chrome/browser/ui/browser.h"
#include "chrome/browser/ui/browser_list.h"
#include "chrome/browser/ui/browser_window.h"
#include "chrome/browser/ui/tab_contents/tab_contents_wrapper.h"
#include "chrome/common/chrome_notification_types.h"
#include "chrome/common/chrome_paths.h"
#include "chrome/common/chrome_switches.h"
#include "chrome/common/pref_names.h"
#include "chrome/test/base/in_process_browser_test.h"
#include "chrome/test/base/ui_test_utils.h"
#include "content/public/browser/devtools_agent_host_registry.h"
#include "content/public/browser/devtools_client_host.h"
#include "content/public/browser/devtools_manager.h"
#include "content/public/browser/notification_service.h"
#include "content/public/browser/render_view_host.h"
#include "content/public/browser/web_contents.h"
#include "content/public/common/url_constants.h"
#include "grit/generated_resources.h"
#include "net/base/mock_host_resolver.h"
#include "net/url_request/url_request_context.h"
#include "net/url_request/url_request_context_getter.h"
#include "ui/base/l10n/l10n_util.h"

using content::BrowserThread;
using content::DevToolsAgentHost;
using content::DevToolsAgentHostRegistry;
using content::DevToolsClientHost;
using content::DevToolsManager;
using content::NavigationController;
using content::OpenURLParams;
using content::Referrer;
using content::RenderViewHost;
using content::RenderWidgetHost;
using content::WebContents;

// Prerender tests work as follows:
//
// A page with a prefetch link to the test page is loaded.  Once prerendered,
// its Javascript function DidPrerenderPass() is called, which returns true if
// the page behaves as expected when prerendered.
//
// The prerendered page is then displayed on a tab.  The Javascript function
// DidDisplayPass() is called, and returns true if the page behaved as it
// should while being displayed.

namespace prerender {

namespace {

std::string CreateClientRedirect(const std::string& dest_url) {
  const char* const kClientRedirectBase = "client-redirect?";
  return kClientRedirectBase + dest_url;
}

std::string CreateServerRedirect(const std::string& dest_url) {
  const char* const kServerRedirectBase = "server-redirect?";
  return kServerRedirectBase + dest_url;
}

// Clears the specified data using BrowsingDataRemover.
void ClearBrowsingData(Browser* browser, int remove_mask) {
  BrowsingDataRemover* remover =
      new BrowsingDataRemover(browser->profile(),
                              BrowsingDataRemover::EVERYTHING,
                              base::Time());
  remover->Remove(remove_mask);
  // BrowsingDataRemover deletes itself.
}

void CancelAllPrerenders(PrerenderManager* prerender_manager) {
  prerender_manager->CancelAllPrerenders();
}

// Returns true if and only if the final status is one in which the prerendered
// page should prerender correctly. The page still may not be used.
bool ShouldRenderPrerenderedPageCorrectly(FinalStatus status) {
  switch (status) {
    case FINAL_STATUS_USED:
    case FINAL_STATUS_WINDOW_OPENER:
    case FINAL_STATUS_APP_TERMINATING:
    case FINAL_STATUS_FRAGMENT_MISMATCH:
    case FINAL_STATUS_CACHE_OR_HISTORY_CLEARED:
    // We'll crash the renderer after it's loaded.
    case FINAL_STATUS_RENDERER_CRASHED:
    case FINAL_STATUS_CANCELLED:
    case FINAL_STATUS_DEVTOOLS_ATTACHED:
    case FINAL_STATUS_SESSION_STORAGE_NAMESPACE_MISMATCH:
      return true;
    default:
      return false;
  }
}

// PrerenderContents that stops the UI message loop on DidStopLoading().
class TestPrerenderContents : public PrerenderContents {
 public:
  TestPrerenderContents(
      PrerenderManager* prerender_manager,
      PrerenderTracker* prerender_tracker,
      Profile* profile,
      const GURL& url,
      const content::Referrer& referrer,
      int expected_number_of_loads,
      FinalStatus expected_final_status)
      : PrerenderContents(prerender_manager, prerender_tracker,
                          profile, url, referrer, ORIGIN_LINK_REL_PRERENDER,
                          PrerenderManager::kNoExperiment),
        number_of_loads_(0),
        expected_number_of_loads_(expected_number_of_loads),
        expected_final_status_(expected_final_status),
        new_render_view_host_(NULL),
        was_hidden_(false),
        was_shown_(false),
        should_be_shown_(expected_final_status == FINAL_STATUS_USED),
        quit_message_loop_on_destruction_(
            expected_final_status != FINAL_STATUS_EVICTED &&
            expected_final_status != FINAL_STATUS_APP_TERMINATING &&
            expected_final_status != FINAL_STATUS_MAX),
        expected_pending_prerenders_(0) {
    if (expected_number_of_loads == 0)
      MessageLoopForUI::current()->Quit();
  }

  virtual ~TestPrerenderContents() {
    if (expected_final_status_ == FINAL_STATUS_MAX) {
      EXPECT_EQ(match_complete_status(), MATCH_COMPLETE_REPLACEMENT);
    } else {
      EXPECT_EQ(expected_final_status_, final_status()) <<
          " when testing URL " << prerender_url().path() <<
          " (Expected: " << NameFromFinalStatus(expected_final_status_) <<
          ", Actual: " << NameFromFinalStatus(final_status()) << ")";
    }
    // Prerendering RenderViewHosts should be hidden before the first
    // navigation, so this should be happen for every PrerenderContents for
    // which a RenderViewHost is created, regardless of whether or not it's
    // used.
    if (new_render_view_host_)
      EXPECT_TRUE(was_hidden_);

    // A used PrerenderContents will only be destroyed when we swap out
    // TabContents, at the end of a navigation caused by a call to
    // NavigateToURLImpl().
    if (final_status() == FINAL_STATUS_USED)
      EXPECT_TRUE(new_render_view_host_);

    EXPECT_EQ(should_be_shown_, was_shown_);

    // When the PrerenderContents is destroyed, quit the UI message loop.
    // This happens on navigation to used prerendered pages, and soon
    // after cancellation of unused prerendered pages.
    if (quit_message_loop_on_destruction_) {
      // The message loop may not be running if this is swapped in
      // synchronously on a Navigation.
      MessageLoop* loop = MessageLoopForUI::current();
      if (loop->is_running())
        loop->Quit();
    }
  }

  virtual void RenderViewGone(base::TerminationStatus status) OVERRIDE {
    // On quit, it's possible to end up here when render processes are closed
    // before the PrerenderManager is destroyed.  As a result, it's possible to
    // get either FINAL_STATUS_APP_TERMINATING or FINAL_STATUS_RENDERER_CRASHED
    // on quit.
    //
    // It's also possible for this to be called after we've been notified of
    // app termination, but before we've been deleted, which is why the second
    // check is needed.
    if (expected_final_status_ == FINAL_STATUS_APP_TERMINATING &&
        final_status() != expected_final_status_) {
      expected_final_status_ = FINAL_STATUS_RENDERER_CRASHED;
    }

    PrerenderContents::RenderViewGone(status);
  }

  virtual bool AddAliasURL(const GURL& url) OVERRIDE {
    // Prevent FINAL_STATUS_UNSUPPORTED_SCHEME when navigating to about:crash in
    // the PrerenderRendererCrash test.
    if (url.spec() != chrome::kChromeUICrashURL)
      return PrerenderContents::AddAliasURL(url);
    return true;
  }

  virtual void DidStopLoading() OVERRIDE {
    PrerenderContents::DidStopLoading();
    ++number_of_loads_;
    if (ShouldRenderPrerenderedPageCorrectly(expected_final_status_) &&
        number_of_loads_ == expected_number_of_loads_) {
      MessageLoopForUI::current()->Quit();
    }
  }

  virtual void AddPendingPrerender(Origin origin,
                                   const GURL& url,
                                   const content::Referrer& referrer) OVERRIDE {
    PrerenderContents::AddPendingPrerender(origin, url, referrer);
    if (expected_pending_prerenders_ > 0 &&
        pending_prerender_list()->size() == expected_pending_prerenders_) {
      MessageLoop::current()->Quit();
    }
  }

  // Waits until the prerender has |expected_pending_prerenders| pending
  // prerenders.
  void WaitForPendingPrerenders(size_t expected_pending_prerenders) {
    if (pending_prerender_list()->size() < expected_pending_prerenders) {
      expected_pending_prerenders_ = expected_pending_prerenders;
      ui_test_utils::RunMessageLoop();
      expected_pending_prerenders_ = 0;
    }

    EXPECT_EQ(expected_pending_prerenders, pending_prerender_list()->size());
  }

  // For tests that open the prerender in a new background tab, the RenderView
  // will not have been made visible when the PrerenderContents is destroyed
  // even though it is used.
  void set_should_be_shown(bool value) { should_be_shown_ = value; }

  int number_of_loads() const { return number_of_loads_; }

 private:
  virtual void OnRenderViewHostCreated(
      RenderViewHost* new_render_view_host) OVERRIDE {
    // Used to make sure the RenderViewHost is hidden and, if used,
    // subsequently shown.
    notification_registrar().Add(
        this,
        content::NOTIFICATION_RENDER_WIDGET_VISIBILITY_CHANGED,
        content::Source<RenderWidgetHost>(new_render_view_host));

    new_render_view_host_ = new_render_view_host;

    PrerenderContents::OnRenderViewHostCreated(new_render_view_host);
  }

  virtual void Observe(int type,
                       const content::NotificationSource& source,
                       const content::NotificationDetails& details) OVERRIDE {
    if (type ==
        content::NOTIFICATION_RENDER_WIDGET_VISIBILITY_CHANGED) {
      EXPECT_EQ(new_render_view_host_,
                content::Source<RenderWidgetHost>(source).ptr());
      bool is_visible = *content::Details<bool>(details).ptr();

      if (!is_visible) {
        was_hidden_ = true;
      } else if (is_visible && was_hidden_) {
        // Once hidden, a prerendered RenderViewHost should only be shown after
        // being removed from the PrerenderContents for display.
        EXPECT_FALSE(render_view_host());
        was_shown_ = true;
      }
      return;
    }
    PrerenderContents::Observe(type, source, details);
  }

  int number_of_loads_;
  int expected_number_of_loads_;
  FinalStatus expected_final_status_;

  // The RenderViewHost created for the prerender, if any.
  RenderViewHost* new_render_view_host_;
  // Set to true when the prerendering RenderWidget is hidden.
  bool was_hidden_;
  // Set to true when the prerendering RenderWidget is shown, after having been
  // hidden.
  bool was_shown_;
  // Expected final value of was_shown_.  Defaults to true for
  // FINAL_STATUS_USED, and false otherwise.
  bool should_be_shown_;

  // If true, quits message loop on destruction of |this|.
  bool quit_message_loop_on_destruction_;

  // Total number of pending prerenders we're currently waiting for.  Zero
  // indicates we currently aren't waiting for any.
  size_t expected_pending_prerenders_;
};

// PrerenderManager that uses TestPrerenderContents.
class WaitForLoadPrerenderContentsFactory : public PrerenderContents::Factory {
 public:
  WaitForLoadPrerenderContentsFactory(
      int expected_number_of_loads,
      const std::deque<FinalStatus>& expected_final_status_queue)
      : expected_number_of_loads_(expected_number_of_loads),
        expected_final_status_queue_(expected_final_status_queue) {
    VLOG(1) << "Factory created with queue length " <<
               expected_final_status_queue_.size();
  }

  virtual PrerenderContents* CreatePrerenderContents(
      PrerenderManager* prerender_manager,
      PrerenderTracker* prerender_tracker,
      Profile* profile,
      const GURL& url,
      const content::Referrer& referrer,
      Origin origin,
      uint8 experiment_id) OVERRIDE {
    FinalStatus expected_final_status = FINAL_STATUS_MAX;
    if (!expected_final_status_queue_.empty()) {
      expected_final_status = expected_final_status_queue_.front();
      expected_final_status_queue_.pop_front();
    }
    VLOG(1) << "Creating prerender contents for " << url.path() <<
               " with expected final status " << expected_final_status;
    VLOG(1) << expected_final_status_queue_.size() << " left in the queue.";
    return new TestPrerenderContents(prerender_manager, prerender_tracker,
                                     profile, url,
                                     referrer, expected_number_of_loads_,
                                     expected_final_status);
  }

 private:
  int expected_number_of_loads_;
  std::deque<FinalStatus> expected_final_status_queue_;
};

#if defined(ENABLE_SAFE_BROWSING)
// A SafeBrowingService implementation that returns a fixed result for a given
// URL.
class FakeSafeBrowsingService :  public SafeBrowsingService {
 public:
  FakeSafeBrowsingService() :
      result_(SAFE) {}

  virtual ~FakeSafeBrowsingService() {}

  // Called on the IO thread to check if the given url is safe or not.  If we
  // can synchronously determine that the url is safe, CheckUrl returns true.
  // Otherwise it returns false, and "client" is called asynchronously with the
  // result when it is ready.
  // Returns true, indicating a SAFE result, unless the URL is the fixed URL
  // specified by the user, and the user-specified result is not SAFE
  // (in which that result will be communicated back via a call into the
  // client, and false will be returned).
  // Overrides SafeBrowsingService::CheckBrowseUrl.
  virtual bool CheckBrowseUrl(const GURL& gurl, Client* client) OVERRIDE {
    if (gurl != url_ || result_ == SAFE)
      return true;

    BrowserThread::PostTask(
        BrowserThread::IO, FROM_HERE,
        base::Bind(&FakeSafeBrowsingService::OnCheckBrowseURLDone, this, gurl,
                   client));
    return false;
  }

  void SetResultForUrl(const GURL& url, UrlCheckResult result) {
    url_ = url;
    result_ = result;
  }

 private:
  void OnCheckBrowseURLDone(const GURL& gurl, Client* client) {
    SafeBrowsingService::SafeBrowsingCheck check;
    check.urls.push_back(gurl);
    check.client = client;
    check.result = result_;
    client->OnSafeBrowsingResult(check);
  }

  GURL url_;
  UrlCheckResult result_;
};

// Factory that creates FakeSafeBrowsingService instances.
class TestSafeBrowsingServiceFactory : public SafeBrowsingServiceFactory {
 public:
  TestSafeBrowsingServiceFactory() :
      most_recent_service_(NULL) { }
  virtual ~TestSafeBrowsingServiceFactory() { }

  virtual SafeBrowsingService* CreateSafeBrowsingService() OVERRIDE {
    most_recent_service_ =  new FakeSafeBrowsingService();
    return most_recent_service_;
  }

  FakeSafeBrowsingService* most_recent_service() const {
    return most_recent_service_;
  }

 private:
  FakeSafeBrowsingService* most_recent_service_;
};
#endif

class FakeDevToolsClientHost : public DevToolsClientHost {
 public:
  FakeDevToolsClientHost() {}
  virtual ~FakeDevToolsClientHost() {}
  virtual void InspectedTabClosing() OVERRIDE {}
  virtual void FrameNavigating(const std::string& url) OVERRIDE {}
  virtual void DispatchOnInspectorFrontend(const std::string& msg) OVERRIDE {}
  virtual void TabReplaced(WebContents* new_tab) OVERRIDE {}
};

class RestorePrerenderMode {
 public:
  RestorePrerenderMode() : prev_mode_(PrerenderManager::GetMode()) {
  }

  ~RestorePrerenderMode() { PrerenderManager::SetMode(prev_mode_); }
 private:
  PrerenderManager::PrerenderManagerMode prev_mode_;
};

}  // namespace

class PrerenderBrowserTest : public InProcessBrowserTest {
 public:
  PrerenderBrowserTest()
      : prerender_contents_factory_(NULL),
#if defined(ENABLE_SAFE_BROWSING)
        safe_browsing_factory_(new TestSafeBrowsingServiceFactory()),
#endif
        use_https_src_server_(false),
        call_javascript_(true),
        loader_path_("files/prerender/prerender_loader.html"),
        explicitly_set_browser_(NULL) {
    EnableDOMAutomation();
  }

  virtual ~PrerenderBrowserTest() {}

  virtual void SetUpInProcessBrowserTestFixture() OVERRIDE {
#if defined(ENABLE_SAFE_BROWSING)
    SafeBrowsingService::RegisterFactory(safe_browsing_factory_.get());
#endif
  }

  virtual void SetUpCommandLine(CommandLine* command_line) OVERRIDE {
    command_line->AppendSwitchASCII(switches::kPrerenderMode,
                                    switches::kPrerenderModeSwitchValueEnabled);
#if defined(OS_MACOSX)
    // The plugins directory isn't read by default on the Mac, so it needs to be
    // explicitly registered.
    FilePath app_dir;
    PathService::Get(chrome::DIR_APP, &app_dir);
    command_line->AppendSwitchPath(
        switches::kExtraPluginDir,
        app_dir.Append(FILE_PATH_LITERAL("plugins")));
#endif
  }

  virtual void SetUpOnMainThread() OVERRIDE {
    current_browser()->profile()->GetPrefs()->SetBoolean(
        prefs::kPromptForDownload, false);
    IncreasePrerenderMemory();
    ASSERT_TRUE(test_server()->Start());
  }

  // Overload for a single expected final status
  void PrerenderTestURL(const std::string& html_file,
                        FinalStatus expected_final_status,
                        int expected_number_of_loads) {
    std::deque<FinalStatus> expected_final_status_queue(1,
                                                        expected_final_status);
    PrerenderTestURL(html_file,
                     expected_final_status_queue,
                     expected_number_of_loads);
  }

  void PrerenderTestURL(
      const std::string& html_file,
      const std::deque<FinalStatus>& expected_final_status_queue,
      int expected_number_of_loads) {
    GURL url = test_server()->GetURL(html_file);
    PrerenderTestURLImpl(url, url,
                         expected_final_status_queue,
                         expected_number_of_loads);
  }

  void PrerenderTestURL(
      const GURL& url,
      FinalStatus expected_final_status,
      int expected_number_of_loads) {
    std::deque<FinalStatus> expected_final_status_queue(1,
                                                        expected_final_status);
    PrerenderTestURLImpl(url, url,
                         expected_final_status_queue,
                         expected_number_of_loads);
  }

  void PrerenderTestURL(
      const GURL& prerender_url,
      const GURL& destination_url,
      FinalStatus expected_final_status,
      int expected_number_of_loads) {
    std::deque<FinalStatus> expected_final_status_queue(1,
                                                        expected_final_status);
    PrerenderTestURLImpl(prerender_url, destination_url,
                         expected_final_status_queue,
                         expected_number_of_loads);
  }

  void NavigateToDestURL() const {
    NavigateToDestURLWithDisposition(CURRENT_TAB);
  }

  // Opens the url in a new tab, with no opener.
  void NavigateToDestURLWithDisposition(
      WindowOpenDisposition disposition) const {
    NavigateToURLImpl(dest_url_, disposition);
  }

  void OpenDestURLViaClick() const {
    OpenDestURLWithJSImpl("Click()");
  }

  void OpenDestURLViaClickTarget() const {
    OpenDestURLWithJSImpl("ClickTarget()");
  }

  void OpenDestURLViaClickNewWindow() const {
    OpenDestURLWithJSImpl("ShiftClick()");
  }

  void OpenDestURLViaClickNewForegroundTab() const {
#if defined(OS_MACOSX)
    OpenDestURLWithJSImpl("MetaShiftClick()");
#else
    OpenDestURLWithJSImpl("CtrlShiftClick()");
#endif
  }

  void OpenDestURLViaClickNewBackgroundTab() const {
    TestPrerenderContents* prerender_contents = GetPrerenderContents();
    ASSERT_TRUE(prerender_contents != NULL);
    prerender_contents->set_should_be_shown(false);
#if defined(OS_MACOSX)
    OpenDestURLWithJSImpl("MetaClick()");
#else
    OpenDestURLWithJSImpl("CtrlClick()");
#endif
  }

  void OpenDestURLViaWindowOpen() const {
    OpenDestURLWithJSImpl("WindowOpen()");
  }

  void RemoveLinkElementAndNavigate() const {
    OpenDestURLWithJSImpl("RemoveLinkElementAndNavigate()");
  }

  void ClickToNextPageAfterPrerender(Browser* browser) {
    ui_test_utils::WindowedNotificationObserver new_page_observer(
        content::NOTIFICATION_NAV_ENTRY_COMMITTED,
        content::NotificationService::AllSources());
    RenderViewHost* render_view_host =
        browser->GetSelectedWebContents()->GetRenderViewHost();
    render_view_host->ExecuteJavascriptInWebFrame(
        string16(),
        ASCIIToUTF16("ClickOpenLink()"));
    new_page_observer.Wait();
  }

  void NavigateToNextPageAfterPrerender(Browser* browser) {
    ui_test_utils::NavigateToURL(
        browser,
        test_server()->GetURL("files/prerender/prerender_page.html"));
  }

  void NavigateToDestUrlAndWaitForPassTitle() {
    string16 expected_title = ASCIIToUTF16("PASS");
    ui_test_utils::TitleWatcher title_watcher(
        GetPrerenderContents()->prerender_contents()->web_contents(),
        expected_title);
    NavigateToDestURL();
    EXPECT_EQ(expected_title, title_watcher.WaitAndGetTitle());
  }

  // Called after the prerendered page has been navigated to and then away from.
  // Navigates back through the history to the prerendered page.
  void GoBackToPrerender(Browser* browser) {
    ui_test_utils::WindowedNotificationObserver back_nav_observer(
        content::NOTIFICATION_NAV_ENTRY_COMMITTED,
        content::NotificationService::AllSources());
    browser->GoBack(CURRENT_TAB);
    back_nav_observer.Wait();
    bool original_prerender_page = false;
    ASSERT_TRUE(ui_test_utils::ExecuteJavaScriptAndExtractBool(
        browser->GetSelectedWebContents()->GetRenderViewHost(), L"",
        L"window.domAutomationController.send(IsOriginalPrerenderPage())",
        &original_prerender_page));
    EXPECT_TRUE(original_prerender_page);
  }

  // Goes back to the page that was active before the prerender was swapped
  // in. This must be called when the prerendered page is the current page
  // in the active tab.
  void GoBackToPageBeforePrerender(Browser* browser) {
    WebContents* tab = browser->GetSelectedWebContents();
    ASSERT_TRUE(tab);
    EXPECT_FALSE(tab->IsLoading());
    ui_test_utils::WindowedNotificationObserver back_nav_observer(
        content::NOTIFICATION_LOAD_STOP,
        content::Source<NavigationController>(&tab->GetController()));
    browser->GoBack(CURRENT_TAB);
    back_nav_observer.Wait();
    bool js_result;
    ASSERT_TRUE(ui_test_utils::ExecuteJavaScriptAndExtractBool(
        tab->GetRenderViewHost(), L"",
        L"window.domAutomationController.send(DidBackToOriginalPagePass())",
        &js_result));
    EXPECT_TRUE(js_result);
  }

  // Should be const but test_server()->GetURL(...) is not const.
  void NavigateToURL(const std::string& dest_html_file) {
    GURL dest_url = test_server()->GetURL(dest_html_file);
    NavigateToURLImpl(dest_url, CURRENT_TAB);
  }

  bool UrlIsInPrerenderManager(const std::string& html_file) {
    GURL dest_url = test_server()->GetURL(html_file);
    return (prerender_manager()->FindEntry(dest_url) != NULL);
  }

  bool UrlIsInPrerenderManager(const GURL& url) {
    return (prerender_manager()->FindEntry(url) != NULL);
  }

  bool UrlIsPendingInPrerenderManager(const std::string& html_file) {
    GURL dest_url = test_server()->GetURL(html_file);
    return prerender_manager()->IsPendingEntry(dest_url);
  }

  void set_use_https_src(bool use_https_src_server) {
    use_https_src_server_ = use_https_src_server;
  }

  void DisableJavascriptCalls() {
    call_javascript_ = false;
  }

  TaskManagerModel* model() const {
    return TaskManager::GetInstance()->model();
  }

  PrerenderManager* prerender_manager() const {
    Profile* profile =
        current_browser()->GetSelectedTabContentsWrapper()->profile();
    PrerenderManager* prerender_manager =
        PrerenderManagerFactory::GetForProfile(profile);
    return prerender_manager;
  }

  // Returns length of |prerender_manager_|'s history, or -1 on failure.
  int GetHistoryLength() const {
    scoped_ptr<DictionaryValue> prerender_dict(
        static_cast<DictionaryValue*>(prerender_manager()->GetAsValue()));
    if (!prerender_dict.get())
      return -1;
    ListValue* history_list;
    if (!prerender_dict->GetList("history", &history_list))
      return -1;
    return static_cast<int>(history_list->GetSize());
  }

#if defined(ENABLE_SAFE_BROWSING)
  FakeSafeBrowsingService* GetSafeBrowsingService() {
    return safe_browsing_factory_->most_recent_service();
  }
#endif

  TestPrerenderContents* GetPrerenderContents() const {
    return static_cast<TestPrerenderContents*>(
        prerender_manager()->FindEntry(dest_url_));
  }

  void set_loader_path(const std::string& path) {
    loader_path_ = path;
  }

  GURL GetCrossDomainTestUrl(const std::string& path) {
    static const std::string secondary_domain = "www.foo.com";
    host_resolver()->AddRule(secondary_domain, "127.0.0.1");
    std::string url_str(base::StringPrintf(
        "http://%s:%d/%s",
        secondary_domain.c_str(),
        test_server()->host_port_pair().port(),
        path.c_str()));
    return GURL(url_str);
  }

  void set_browser(Browser* browser) {
    explicitly_set_browser_ = browser;
  }

  Browser* current_browser() const {
    if (explicitly_set_browser_)
      return explicitly_set_browser_;
    else
      return browser();
  }

  void IncreasePrerenderMemory() {
    // Increase the memory allowed in a prerendered page above normal settings.
    // Debug build bots occasionally run against the default limit, and tests
    // were failing because the prerender was canceled due to memory exhaustion.
    // http://crbug.com/93076
    prerender_manager()->mutable_config().max_bytes = 1000 * 1024 * 1024;
  }

 private:
  void PrerenderTestURLImpl(
      const GURL& prerender_url,
      const GURL& destination_url,
      const std::deque<FinalStatus>& expected_final_status_queue,
      int expected_number_of_loads) {
    dest_url_ = destination_url;

    std::vector<net::TestServer::StringPair> replacement_text;
    replacement_text.push_back(
        make_pair("REPLACE_WITH_PRERENDER_URL", prerender_url.spec()));
    replacement_text.push_back(
        make_pair("REPLACE_WITH_DESTINATION_URL", destination_url.spec()));
    std::string replacement_path;
    ASSERT_TRUE(net::TestServer::GetFilePathWithReplacements(
        loader_path_,
        replacement_text,
        &replacement_path));

    net::TestServer* src_server = test_server();
    scoped_ptr<net::TestServer> https_src_server;
    if (use_https_src_server_) {
      https_src_server.reset(
          new net::TestServer(net::TestServer::TYPE_HTTPS,
                              net::TestServer::kLocalhost,
                              FilePath(FILE_PATH_LITERAL("chrome/test/data"))));
      ASSERT_TRUE(https_src_server->Start());
      src_server = https_src_server.get();
    }
    GURL src_url = src_server->GetURL(replacement_path);

    ASSERT_TRUE(prerender_manager());
    prerender_manager()->mutable_config().rate_limit_enabled = false;
    prerender_manager()->mutable_config().https_allowed = true;
    ASSERT_TRUE(prerender_contents_factory_ == NULL);
    prerender_contents_factory_ =
        new WaitForLoadPrerenderContentsFactory(expected_number_of_loads,
                                                expected_final_status_queue);
    prerender_manager()->SetPrerenderContentsFactory(
        prerender_contents_factory_);
    FinalStatus expected_final_status = expected_final_status_queue.front();

    // ui_test_utils::NavigateToURL uses its own observer and message loop.
    // Since the test needs to wait until the prerendered page has stopped
    // loading, rather than the page directly navigated to, need to
    // handle browser navigation directly.
    current_browser()->OpenURL(OpenURLParams(
        src_url, Referrer(), CURRENT_TAB, content::PAGE_TRANSITION_TYPED,
        false));

    ui_test_utils::RunMessageLoop();

    TestPrerenderContents* prerender_contents = GetPrerenderContents();

    if (ShouldRenderPrerenderedPageCorrectly(expected_final_status)) {
      ASSERT_TRUE(prerender_contents != NULL);
      EXPECT_EQ(FINAL_STATUS_MAX, prerender_contents->final_status());

      if (call_javascript_ && expected_number_of_loads > 0) {
        // Check if page behaves as expected while in prerendered state.
        bool prerender_test_result = false;
        ASSERT_TRUE(ui_test_utils::ExecuteJavaScriptAndExtractBool(
            prerender_contents->render_view_host_mutable(), L"",
            L"window.domAutomationController.send(DidPrerenderPass())",
            &prerender_test_result));
        EXPECT_TRUE(prerender_test_result);
      }
    } else {
      // In the failure case, we should have removed |dest_url_| from the
      // prerender_manager.  We ignore dummy PrerenderContents (as indicated
      // by not having started).
      EXPECT_TRUE(prerender_contents == NULL ||
                  !prerender_contents->prerendering_has_started());
    }
  }

  void NavigateToURLImpl(const GURL& dest_url,
                         WindowOpenDisposition disposition) const {
    ASSERT_TRUE(prerender_manager() != NULL);
    // Make sure in navigating we have a URL to use in the PrerenderManager.
    ASSERT_TRUE(GetPrerenderContents() != NULL);

    // If opening the page in a background tab, it won't be shown when swapped
    // in.
    if (disposition == NEW_BACKGROUND_TAB)
      GetPrerenderContents()->set_should_be_shown(false);

    scoped_ptr<ui_test_utils::WindowedNotificationObserver> page_load_observer;
    WebContents* web_contents = NULL;

    if (GetPrerenderContents()->prerender_contents()) {
      // In the case of zero loads, need to wait for the page load to complete
      // before running any Javascript.
      web_contents =
          GetPrerenderContents()->prerender_contents()->web_contents();
      if (GetPrerenderContents()->number_of_loads() == 0) {
        page_load_observer.reset(
            new ui_test_utils::WindowedNotificationObserver(
                content::NOTIFICATION_LOAD_STOP,
                content::Source<NavigationController>(
                    &web_contents->GetController())));
      }
    }

    // Navigate to the prerendered URL, but don't run the message loop. Browser
    // issued navigations to prerendered pages will synchronously swap in the
    // prerendered page.
    ui_test_utils::NavigateToURLWithDisposition(
        current_browser(), dest_url, disposition,
        ui_test_utils::BROWSER_TEST_NONE);

    // Make sure the PrerenderContents found earlier was used or removed.
    EXPECT_TRUE(GetPrerenderContents() == NULL);

    if (call_javascript_ && web_contents) {
      if (page_load_observer.get())
        page_load_observer->Wait();

      bool display_test_result = false;
      ASSERT_TRUE(ui_test_utils::ExecuteJavaScriptAndExtractBool(
          web_contents->GetRenderViewHost(), L"",
          L"window.domAutomationController.send(DidDisplayPass())",
          &display_test_result));
      EXPECT_TRUE(display_test_result);
    }
  }

  // Opens the prerendered page using javascript functions in the
  // loader page. |javascript_function_name| should be a 0 argument function
  // which is invoked.
  void OpenDestURLWithJSImpl(const std::string& javascript_function_name)
      const {
    TestPrerenderContents* prerender_contents = GetPrerenderContents();
    ASSERT_TRUE(prerender_contents != NULL);

    RenderViewHost* render_view_host =
        current_browser()->GetSelectedWebContents()->GetRenderViewHost();
    render_view_host->ExecuteJavascriptInWebFrame(
        string16(),
        ASCIIToUTF16(javascript_function_name));

    // Run message loop until the prerender contents is destroyed.
    ui_test_utils::RunMessageLoop();
  }

  WaitForLoadPrerenderContentsFactory* prerender_contents_factory_;
#if defined(ENABLE_SAFE_BROWSING)
  scoped_ptr<TestSafeBrowsingServiceFactory> safe_browsing_factory_;
#endif
  GURL dest_url_;
  bool use_https_src_server_;
  bool call_javascript_;
  std::string loader_path_;
  Browser* explicitly_set_browser_;
};

// Checks that a page is correctly prerendered in the case of a
// <link rel=prerender> tag and then loaded into a tab in response to a
// navigation.
IN_PROC_BROWSER_TEST_F(PrerenderBrowserTest, PrerenderPage) {
  PrerenderTestURL("files/prerender/prerender_page.html", FINAL_STATUS_USED, 1);
  NavigateToDestURL();
}

<<<<<<< HEAD
IN_PROC_BROWSER_TEST_F(PrerenderBrowserTest, PrerenderPageRemovingLink) {
  set_loader_path("files/prerender/prerender_loader_removing_link.html");
  PrerenderTestURL("files/prerender/prerender_page.html",
                   FINAL_STATUS_CANCELLED, 1);
  RemoveLinkElementAndNavigate();
=======
// Checks that prerendering works in incognito mode.
IN_PROC_BROWSER_TEST_F(PrerenderBrowserTest, PrerenderIncognito) {
  Profile* normal_profile = current_browser()->profile();
  ui_test_utils::OpenURLOffTheRecord(normal_profile, GURL("about:blank"));
  set_browser(BrowserList::FindBrowserWithProfile(
      normal_profile->GetOffTheRecordProfile()));
  // Increase memory expectations on the incognito PrerenderManager.
  IncreasePrerenderMemory();
  PrerenderTestURL("files/prerender/prerender_page.html", FINAL_STATUS_USED, 1);
  NavigateToDestURL();
>>>>>>> 681563ea
}

// Checks that the visibility API works.
IN_PROC_BROWSER_TEST_F(PrerenderBrowserTest, PrerenderVisibility) {
  PrerenderTestURL("files/prerender/prerender_visibility.html",
                   FINAL_STATUS_USED,
                   1);
  NavigateToDestURL();
}

// Checks that the visibility API works when the prerender is quickly opened
// in a new tab before it stops loading.
IN_PROC_BROWSER_TEST_F(PrerenderBrowserTest, PrerenderVisibilityQuickSwitch) {
  PrerenderTestURL("files/prerender/prerender_visibility_quick.html",
                   FINAL_STATUS_USED, 0);
  NavigateToDestURL();
}

// Checks that the prerendering of a page is canceled correctly when a
// Javascript alert is called.
IN_PROC_BROWSER_TEST_F(PrerenderBrowserTest, PrerenderAlertBeforeOnload) {
  PrerenderTestURL("files/prerender/prerender_alert_before_onload.html",
                   FINAL_STATUS_JAVASCRIPT_ALERT,
                   1);
}

// Checks that the prerendering of a page is canceled correctly when a
// Javascript alert is called.
IN_PROC_BROWSER_TEST_F(PrerenderBrowserTest, PrerenderAlertAfterOnload) {
  PrerenderTestURL("files/prerender/prerender_alert_after_onload.html",
                   FINAL_STATUS_JAVASCRIPT_ALERT,
                   1);
}

// Checks that plugins are not loaded while a page is being preloaded, but
// are loaded when the page is displayed.
#if defined(USE_AURA)
// http://crbug.com/103496
#define MAYBE_PrerenderDelayLoadPlugin DISABLED_PrerenderDelayLoadPlugin
#else
#define MAYBE_PrerenderDelayLoadPlugin PrerenderDelayLoadPlugin
#endif
IN_PROC_BROWSER_TEST_F(PrerenderBrowserTest, MAYBE_PrerenderDelayLoadPlugin) {
  PrerenderTestURL("files/prerender/plugin_delay_load.html",
                   FINAL_STATUS_USED,
                   1);
  NavigateToDestURL();
}

// Checks that plugins are not loaded on prerendering pages when click-to-play
// is enabled.
IN_PROC_BROWSER_TEST_F(PrerenderBrowserTest, PrerenderClickToPlay) {
  // Enable click-to-play.
  HostContentSettingsMap* content_settings_map =
      current_browser()->profile()->GetHostContentSettingsMap();
  content_settings_map->SetDefaultContentSetting(
      CONTENT_SETTINGS_TYPE_PLUGINS, CONTENT_SETTING_ASK);

  PrerenderTestURL("files/prerender/prerender_plugin_click_to_play.html",
                   FINAL_STATUS_USED,
                   1);
  NavigateToDestURL();
}

// Checks that we don't load a NaCl plugin when NaCl is disabled.
IN_PROC_BROWSER_TEST_F(PrerenderBrowserTest, PrerenderNaClPluginDisabled) {
  PrerenderTestURL("files/prerender/prerender_plugin_nacl_disabled.html",
                   FINAL_STATUS_USED,
                   1);
  NavigateToDestURL();


  // Run this check again.  When we try to load aa ppapi plugin, the
  // "loadstart" event is asynchronously posted to a message loop.
  // It's possible that earlier call could have been run before the
  // the "loadstart" event was posted.
  // TODO(mmenke):  While this should reliably fail on regressions, the
  //                reliability depends on the specifics of ppapi plugin
  //                loading.  It would be great if we could avoid that.
  WebContents* web_contents = browser()->GetSelectedWebContents();
  bool display_test_result = false;
  ASSERT_TRUE(ui_test_utils::ExecuteJavaScriptAndExtractBool(
      web_contents->GetRenderViewHost(), L"",
      L"window.domAutomationController.send(DidDisplayPass())",
      &display_test_result));
  EXPECT_TRUE(display_test_result);
}

// Checks that plugins in an iframe are not loaded while a page is
// being preloaded, but are loaded when the page is displayed.
#if defined(USE_AURA)
// http://crbug.com/103496
#define MAYBE_PrerenderIframeDelayLoadPlugin \
        DISABLED_PrerenderIframeDelayLoadPlugin
#elif defined(OS_MACOSX)
// http://crbug.com/100514
#define MAYBE_PrerenderIframeDelayLoadPlugin \
        FAILS_PrerenderIframeDelayLoadPlugin
#else
#define MAYBE_PrerenderIframeDelayLoadPlugin PrerenderIframeDelayLoadPlugin
#endif
IN_PROC_BROWSER_TEST_F(PrerenderBrowserTest,
                       MAYBE_PrerenderIframeDelayLoadPlugin) {
  PrerenderTestURL("files/prerender/prerender_iframe_plugin_delay_load.html",
                   FINAL_STATUS_USED,
                   1);
  NavigateToDestURL();
}

// Renders a page that contains a prerender link to a page that contains an
// iframe with a source that requires http authentication. This should not
// prerender successfully.
IN_PROC_BROWSER_TEST_F(PrerenderBrowserTest, PrerenderHttpAuthentication) {
  PrerenderTestURL("files/prerender/prerender_http_auth_container.html",
                   FINAL_STATUS_AUTH_NEEDED,
                   1);
}

// Checks that client-issued redirects work with prerendering.
// This version navigates to the page which issues the redirection, rather
// than the final destination page.
IN_PROC_BROWSER_TEST_F(PrerenderBrowserTest,
                       PrerenderClientRedirectNavigateToFirst) {
  PrerenderTestURL(CreateClientRedirect("files/prerender/prerender_page.html"),
                   FINAL_STATUS_USED,
                   2);
  NavigateToDestURL();
}

// Checks that client-issued redirects work with prerendering.
// This version navigates to the final destination page, rather than the
// page which does the redirection.
IN_PROC_BROWSER_TEST_F(PrerenderBrowserTest,
                       PrerenderClientRedirectNavigateToSecond) {
  PrerenderTestURL(CreateClientRedirect("files/prerender/prerender_page.html"),
                   FINAL_STATUS_USED,
                   2);
  NavigateToURL("files/prerender/prerender_page.html");
}

// Checks that client-issued redirects work with prerendering.
// This version navigates to the final destination page, rather than the
// page which does the redirection via a mouse click.
IN_PROC_BROWSER_TEST_F(PrerenderBrowserTest,
                       PrerenderClientRedirectNavigateToSecondViaClick) {
  GURL prerender_url = test_server()->GetURL(
      CreateClientRedirect("files/prerender/prerender_page.html"));
  GURL destination_url = test_server()->GetURL(
      "files/prerender/prerender_page.html");
  PrerenderTestURL(prerender_url, destination_url, FINAL_STATUS_USED, 2);
  OpenDestURLViaClick();
}

// Checks that a prerender for an https will prevent a prerender from happening.
IN_PROC_BROWSER_TEST_F(PrerenderBrowserTest, PrerenderHttps) {
  net::TestServer https_server(net::TestServer::TYPE_HTTPS,
                               net::TestServer::kLocalhost,
                               FilePath(FILE_PATH_LITERAL("chrome/test/data")));
  ASSERT_TRUE(https_server.Start());
  GURL https_url = https_server.GetURL("files/prerender/prerender_page.html");
  PrerenderTestURL(https_url,
                   FINAL_STATUS_USED,
                   1);
  NavigateToDestURL();
}

// Checks that client-issued redirects to an https page will cancel prerenders.
IN_PROC_BROWSER_TEST_F(PrerenderBrowserTest, PrerenderClientRedirectToHttps) {
  net::TestServer https_server(net::TestServer::TYPE_HTTPS,
                               net::TestServer::kLocalhost,
                               FilePath(FILE_PATH_LITERAL("chrome/test/data")));
  ASSERT_TRUE(https_server.Start());
  GURL https_url = https_server.GetURL("files/prerender/prerender_page.html");
  PrerenderTestURL(CreateClientRedirect(https_url.spec()),
                   FINAL_STATUS_USED,
                   2);
  NavigateToDestURL();
}

// Checks that client-issued redirects within an iframe in a prerendered
// page will not count as an "alias" for the prerendered page.
IN_PROC_BROWSER_TEST_F(PrerenderBrowserTest, PrerenderClientRedirectInIframe) {
  std::string redirect_path = CreateClientRedirect(
      "/files/prerender/prerender_embedded_content.html");
  std::vector<net::TestServer::StringPair> replacement_text;
  replacement_text.push_back(
      std::make_pair("REPLACE_WITH_URL", "/" + redirect_path));
  std::string replacement_path;
  ASSERT_TRUE(net::TestServer::GetFilePathWithReplacements(
      "files/prerender/prerender_with_iframe.html",
      replacement_text,
      &replacement_path));
  PrerenderTestURL(replacement_path, FINAL_STATUS_USED, 2);
  EXPECT_FALSE(UrlIsInPrerenderManager(
      "files/prerender/prerender_embedded_content.html"));
  NavigateToDestURL();
}

// Checks that client-issued redirects within an iframe in a prerendered
// page to an https page will not cancel the prerender, nor will it
// count as an "alias" for the prerendered page.
IN_PROC_BROWSER_TEST_F(PrerenderBrowserTest,
                       PrerenderClientRedirectToHttpsInIframe) {
  net::TestServer https_server(net::TestServer::TYPE_HTTPS,
                               net::TestServer::kLocalhost,
                               FilePath(FILE_PATH_LITERAL("chrome/test/data")));
  ASSERT_TRUE(https_server.Start());
  GURL https_url = https_server.GetURL("files/prerender/prerender_page.html");
  std::string redirect_path = CreateClientRedirect(https_url.spec());
  std::vector<net::TestServer::StringPair> replacement_text;
  replacement_text.push_back(
      std::make_pair("REPLACE_WITH_URL", "/" + redirect_path));
  std::string replacement_path;
  ASSERT_TRUE(net::TestServer::GetFilePathWithReplacements(
      "files/prerender/prerender_with_iframe.html",
      replacement_text,
      &replacement_path));
  PrerenderTestURL(replacement_path, FINAL_STATUS_USED, 2);
  EXPECT_FALSE(UrlIsInPrerenderManager(https_url));
  NavigateToDestURL();
}

// Checks that server-issued redirects work with prerendering.
// This version navigates to the page which issues the redirection, rather
// than the final destination page.
IN_PROC_BROWSER_TEST_F(PrerenderBrowserTest,
                       PrerenderServerRedirectNavigateToFirst) {
  PrerenderTestURL(CreateServerRedirect("files/prerender/prerender_page.html"),
                   FINAL_STATUS_USED,
                   1);
  NavigateToDestURL();
}

// Checks that server-issued redirects work with prerendering.
// This version navigates to the final destination page, rather than the
// page which does the redirection.
IN_PROC_BROWSER_TEST_F(PrerenderBrowserTest,
                       PrerenderServerRedirectNavigateToSecond) {
  PrerenderTestURL(CreateServerRedirect("files/prerender/prerender_page.html"),
                   FINAL_STATUS_USED,
                   1);
  NavigateToURL("files/prerender/prerender_page.html");
}

// Checks that server-issued redirects work with prerendering.
// This version navigates to the final destination page, rather than the
// page which does the redirection via a mouse click.
IN_PROC_BROWSER_TEST_F(PrerenderBrowserTest,
                       PrerenderServerRedirectNavigateToSecondViaClick) {
  GURL prerender_url = test_server()->GetURL(
      CreateServerRedirect("files/prerender/prerender_page.html"));
  GURL destination_url = test_server()->GetURL(
      "files/prerender/prerender_page.html");
  PrerenderTestURL(prerender_url, destination_url, FINAL_STATUS_USED, 1);
  OpenDestURLViaClick();
}

// Checks that server-issued redirects from an http to an https
// location will cancel prerendering.
IN_PROC_BROWSER_TEST_F(PrerenderBrowserTest,
                       PrerenderServerRedirectToHttps) {
  net::TestServer https_server(net::TestServer::TYPE_HTTPS,
                               net::TestServer::kLocalhost,
                               FilePath(FILE_PATH_LITERAL("chrome/test/data")));
  ASSERT_TRUE(https_server.Start());
  GURL https_url = https_server.GetURL("files/prerender/prerender_page.html");
  PrerenderTestURL(CreateServerRedirect(https_url.spec()),
                   FINAL_STATUS_USED,
                   1);
  NavigateToDestURL();
}

// Checks that server-issued redirects within an iframe in a prerendered
// page will not count as an "alias" for the prerendered page.
IN_PROC_BROWSER_TEST_F(PrerenderBrowserTest, PrerenderServerRedirectInIframe) {
  std::string redirect_path = CreateServerRedirect(
      "/files/prerender/prerender_embedded_content.html");
  std::vector<net::TestServer::StringPair> replacement_text;
  replacement_text.push_back(
      std::make_pair("REPLACE_WITH_URL", "/" + redirect_path));
  std::string replacement_path;
  ASSERT_TRUE(net::TestServer::GetFilePathWithReplacements(
      "files/prerender/prerender_with_iframe.html",
      replacement_text,
      &replacement_path));
  PrerenderTestURL(replacement_path, FINAL_STATUS_USED, 1);
  EXPECT_FALSE(UrlIsInPrerenderManager(
      "files/prerender/prerender_embedded_content.html"));
  NavigateToDestURL();
}

// Checks that server-issued redirects within an iframe in a prerendered
// page to an https page will not cancel the prerender, nor will it
// count as an "alias" for the prerendered page.
IN_PROC_BROWSER_TEST_F(PrerenderBrowserTest,
                       PrerenderServerRedirectToHttpsInIframe) {
  net::TestServer https_server(net::TestServer::TYPE_HTTPS,
                               net::TestServer::kLocalhost,
                               FilePath(FILE_PATH_LITERAL("chrome/test/data")));
  ASSERT_TRUE(https_server.Start());
  GURL https_url = https_server.GetURL("files/prerender/prerender_page.html");
  std::string redirect_path = CreateServerRedirect(https_url.spec());
  std::vector<net::TestServer::StringPair> replacement_text;
  replacement_text.push_back(
      std::make_pair("REPLACE_WITH_URL", "/" + redirect_path));
  std::string replacement_path;
  ASSERT_TRUE(net::TestServer::GetFilePathWithReplacements(
      "files/prerender/prerender_with_iframe.html",
      replacement_text,
      &replacement_path));
  PrerenderTestURL(replacement_path, FINAL_STATUS_USED, 1);
  EXPECT_FALSE(UrlIsInPrerenderManager(https_url));
  NavigateToDestURL();
}

// Prerenders a page that contains an automatic download triggered through an
// iframe. This should not prerender successfully.
IN_PROC_BROWSER_TEST_F(PrerenderBrowserTest, PrerenderDownloadIframe) {
  PrerenderTestURL("files/prerender/prerender_download_iframe.html",
                   FINAL_STATUS_DOWNLOAD,
                   1);
}

// Prerenders a page that contains an automatic download triggered through
// Javascript changing the window.location. This should not prerender
// successfully
IN_PROC_BROWSER_TEST_F(PrerenderBrowserTest, PrerenderDownloadLocation) {
  PrerenderTestURL(CreateClientRedirect("files/download-test1.lib"),
                   FINAL_STATUS_DOWNLOAD,
                   1);
}

// Prerenders a page that contains an automatic download triggered through a
// client-issued redirect. This should not prerender successfully.
IN_PROC_BROWSER_TEST_F(PrerenderBrowserTest, PrerenderDownloadClientRedirect) {
  PrerenderTestURL("files/prerender/prerender_download_refresh.html",
                   FINAL_STATUS_DOWNLOAD,
                   1);
}

// Checks that the referrer is set when prerendering.
IN_PROC_BROWSER_TEST_F(PrerenderBrowserTest, PrerenderReferrer) {
  PrerenderTestURL("files/prerender/prerender_referrer.html",
                   FINAL_STATUS_USED,
                   1);
  NavigateToDestURL();
}

// Checks that the referrer is not set when prerendering and the source page is
// HTTPS.
IN_PROC_BROWSER_TEST_F(PrerenderBrowserTest, PrerenderNoSSLReferrer) {
  set_use_https_src(true);
  PrerenderTestURL("files/prerender/prerender_no_referrer.html",
                   FINAL_STATUS_USED,
                   1);
  NavigateToDestURL();
}

// Checks that popups on a prerendered page cause cancellation.
IN_PROC_BROWSER_TEST_F(PrerenderBrowserTest, PrerenderPopup) {
  PrerenderTestURL("files/prerender/prerender_popup.html",
                   FINAL_STATUS_CREATE_NEW_WINDOW,
                   1);
}

// Checks that renderers using excessive memory will be terminated.
IN_PROC_BROWSER_TEST_F(PrerenderBrowserTest, PrerenderExcessiveMemory) {
  ASSERT_TRUE(prerender_manager());
  prerender_manager()->mutable_config().max_bytes = 30 * 1024 * 1024;
  PrerenderTestURL("files/prerender/prerender_excessive_memory.html",
                   FINAL_STATUS_MEMORY_LIMIT_EXCEEDED,
                   1);
}

// Checks shutdown code while a prerender is active.
IN_PROC_BROWSER_TEST_F(PrerenderBrowserTest, PrerenderQuickQuit) {
  PrerenderTestURL("files/prerender/prerender_page.html",
                   FINAL_STATUS_APP_TERMINATING,
                   0);
}

// Checks that we don't prerender in an infinite loop.
IN_PROC_BROWSER_TEST_F(PrerenderBrowserTest, PrerenderInfiniteLoop) {
  const char* const kHtmlFileA = "files/prerender/prerender_infinite_a.html";
  const char* const kHtmlFileB = "files/prerender/prerender_infinite_b.html";

  std::deque<FinalStatus> expected_final_status_queue;
  expected_final_status_queue.push_back(FINAL_STATUS_USED);
  expected_final_status_queue.push_back(FINAL_STATUS_APP_TERMINATING);

  PrerenderTestURL(kHtmlFileA, expected_final_status_queue, 1);
  ASSERT_TRUE(GetPrerenderContents());
  GetPrerenderContents()->WaitForPendingPrerenders(1u);

  // Next url should be in pending list but not an active entry.
  EXPECT_FALSE(UrlIsInPrerenderManager(kHtmlFileB));
  EXPECT_TRUE(UrlIsPendingInPrerenderManager(kHtmlFileB));

  NavigateToDestURL();

  // Make sure the PrerenderContents for the next url is now in the manager
  // and not pending.
  EXPECT_TRUE(UrlIsInPrerenderManager(kHtmlFileB));
  EXPECT_FALSE(UrlIsPendingInPrerenderManager(kHtmlFileB));
}

// Checks that we don't prerender in an infinite loop and multiple links are
// handled correctly.
IN_PROC_BROWSER_TEST_F(PrerenderBrowserTest, PrerenderInfiniteLoopMultiple) {
  const char* const kHtmlFileA =
      "files/prerender/prerender_infinite_a_multiple.html";
  const char* const kHtmlFileB =
      "files/prerender/prerender_infinite_b_multiple.html";
  const char* const kHtmlFileC =
      "files/prerender/prerender_infinite_c_multiple.html";

  // We need to set the final status to expect here before starting any
  // prerenders. We set them on a queue so whichever we see first is expected to
  // be evicted, and the second should stick around until we exit.
  std::deque<FinalStatus> expected_final_status_queue;
  expected_final_status_queue.push_back(FINAL_STATUS_USED);
  expected_final_status_queue.push_back(FINAL_STATUS_EVICTED);
  expected_final_status_queue.push_back(FINAL_STATUS_APP_TERMINATING);

  PrerenderTestURL(kHtmlFileA, expected_final_status_queue, 1);
  ASSERT_TRUE(GetPrerenderContents());
  GetPrerenderContents()->WaitForPendingPrerenders(2u);

  // Next url should be in pending list but not an active entry.
  EXPECT_FALSE(UrlIsInPrerenderManager(kHtmlFileB));
  EXPECT_FALSE(UrlIsInPrerenderManager(kHtmlFileC));
  EXPECT_TRUE(UrlIsPendingInPrerenderManager(kHtmlFileB));
  EXPECT_TRUE(UrlIsPendingInPrerenderManager(kHtmlFileC));

  NavigateToDestURL();

  // Make sure the PrerenderContents for the next urls are now in the manager
  // and not pending. One and only one of the URLs (the last seen) should be the
  // active entry.
  bool url_b_is_active_prerender = UrlIsInPrerenderManager(kHtmlFileB);
  bool url_c_is_active_prerender = UrlIsInPrerenderManager(kHtmlFileC);
  EXPECT_TRUE((url_b_is_active_prerender || url_c_is_active_prerender) &&
              !(url_b_is_active_prerender && url_c_is_active_prerender));
  EXPECT_FALSE(UrlIsPendingInPrerenderManager(kHtmlFileB));
  EXPECT_FALSE(UrlIsPendingInPrerenderManager(kHtmlFileC));
}

IN_PROC_BROWSER_TEST_F(PrerenderBrowserTest, PrerenderTaskManager) {
  // Show the task manager. This populates the model.
  current_browser()->window()->ShowTaskManager();
  // Wait for the model of task manager to start.
  TaskManagerBrowserTestUtil::WaitForResourceChange(2);

  // Start with two resources.
  PrerenderTestURL("files/prerender/prerender_page.html", FINAL_STATUS_USED, 1);

  // One of the resources that has a TabContents associated with it should have
  // the Prerender prefix.
  const string16 prefix =
      l10n_util::GetStringFUTF16(IDS_TASK_MANAGER_PRERENDER_PREFIX, string16());
  string16 prerender_title;
  int num_prerender_tabs = 0;

  for (int i = 0; i < model()->ResourceCount(); ++i) {
    if (model()->GetResourceTabContents(i)) {
      prerender_title = model()->GetResourceTitle(i);
      if (StartsWith(prerender_title, prefix, true))
        ++num_prerender_tabs;
    }
  }
  EXPECT_EQ(1, num_prerender_tabs);
  const string16 prerender_page_title = prerender_title.substr(prefix.length());

  NavigateToDestURL();

  // There should be no tabs with the Prerender prefix.
  const string16 tab_prefix =
      l10n_util::GetStringFUTF16(IDS_TASK_MANAGER_TAB_PREFIX, string16());
  num_prerender_tabs = 0;
  int num_tabs_with_prerender_page_title = 0;
  for (int i = 0; i < model()->ResourceCount(); ++i) {
    if (model()->GetResourceTabContents(i)) {
      string16 tab_title = model()->GetResourceTitle(i);
      if (StartsWith(tab_title, prefix, true)) {
        ++num_prerender_tabs;
      } else {
        EXPECT_TRUE(StartsWith(tab_title, tab_prefix, true));

        // The prerender tab should now be a normal tab but the title should be
        // the same. Depending on timing, there may be more than one of these.
        const string16 tab_page_title = tab_title.substr(tab_prefix.length());
        if (prerender_page_title.compare(tab_page_title) == 0)
          ++num_tabs_with_prerender_page_title;
      }
    }
  }
  EXPECT_EQ(0, num_prerender_tabs);

  // We may have deleted the prerender tab, but the swapped in tab should be
  // active.
  EXPECT_GE(num_tabs_with_prerender_page_title, 1);
  EXPECT_LE(num_tabs_with_prerender_page_title, 2);
}

// Checks that audio loads are deferred on prerendering.
IN_PROC_BROWSER_TEST_F(PrerenderBrowserTest, PrerenderHTML5Audio) {
  PrerenderTestURL("files/prerender/prerender_html5_audio.html",
                  FINAL_STATUS_USED,
                  1);
  NavigateToDestUrlAndWaitForPassTitle();
}

// Checks that audio loads are deferred on prerendering and played back when
// the prerender is swapped in if autoplay is set.
IN_PROC_BROWSER_TEST_F(PrerenderBrowserTest, PrerenderHTML5AudioAutoplay) {
  PrerenderTestURL("files/prerender/prerender_html5_audio_autoplay.html",
                   FINAL_STATUS_USED,
                   1);
  NavigateToDestUrlAndWaitForPassTitle();
}

// Checks that audio loads are deferred on prerendering and played back when
// the prerender is swapped in if js starts playing.
IN_PROC_BROWSER_TEST_F(PrerenderBrowserTest, PrerenderHTML5AudioJsplay) {
  PrerenderTestURL("files/prerender/prerender_html5_audio_jsplay.html",
                   FINAL_STATUS_USED,
                   1);
  NavigateToDestUrlAndWaitForPassTitle();
}

// Checks that video loads are deferred on prerendering.
IN_PROC_BROWSER_TEST_F(PrerenderBrowserTest, PrerenderHTML5Video) {
  PrerenderTestURL("files/prerender/prerender_html5_video.html",
                   FINAL_STATUS_USED,
                   1);
  NavigateToDestUrlAndWaitForPassTitle();
}

// Checks that video tags inserted by javascript are deferred and played
// correctly on swap in.
IN_PROC_BROWSER_TEST_F(PrerenderBrowserTest, PrerenderHTML5VideoJs) {
  PrerenderTestURL("files/prerender/prerender_html5_video_script.html",
                   FINAL_STATUS_USED,
                   1);
  NavigateToDestUrlAndWaitForPassTitle();
}

// Checks for correct network events by using a busy sleep the javascript.
IN_PROC_BROWSER_TEST_F(PrerenderBrowserTest, PrerenderHTML5VideoNetwork) {
  PrerenderTestURL("files/prerender/prerender_html5_video_network.html",
                   FINAL_STATUS_USED,
                   1);
  NavigateToDestUrlAndWaitForPassTitle();
}

// Checks that scripts can retrieve the correct window size while prerendering.
#if defined(TOOLKIT_VIEWS)
// TODO(beng): Widget hierarchy split causes this to fail http://crbug.com/82363
IN_PROC_BROWSER_TEST_F(PrerenderBrowserTest, DISABLED_PrerenderWindowSize) {
#else
IN_PROC_BROWSER_TEST_F(PrerenderBrowserTest, PrerenderWindowSize) {
#endif
  PrerenderTestURL("files/prerender/prerender_size.html",
                   FINAL_STATUS_USED,
                   1);
  NavigateToDestURL();
}

// Checks that prerenderers will terminate when the RenderView crashes.
IN_PROC_BROWSER_TEST_F(PrerenderBrowserTest, PrerenderRendererCrash) {
  PrerenderTestURL("files/prerender/prerender_page.html",
                   FINAL_STATUS_RENDERER_CRASHED,
                   1);

  // Navigate to about:crash and then wait for the renderer to crash.
  ASSERT_TRUE(GetPrerenderContents());
  ASSERT_TRUE(GetPrerenderContents()->prerender_contents());
  GetPrerenderContents()->prerender_contents()->web_contents()->GetController().
      LoadURL(
          GURL(chrome::kChromeUICrashURL),
          content::Referrer(),
          content::PAGE_TRANSITION_TYPED,
          std::string());
  ui_test_utils::RunMessageLoop();
}

// Checks that we correctly use a prerendered page when navigating to a
// fragment.
// DISABLED: http://crbug.com/84154
IN_PROC_BROWSER_TEST_F(PrerenderBrowserTest,
                       DISABLED_PrerenderPageNavigateFragment) {
  PrerenderTestURL("files/prerender/prerender_fragment.html",
                   FINAL_STATUS_FRAGMENT_MISMATCH,
                   1);
  NavigateToURL("files/prerender/prerender_fragment.html#fragment");
}

// Checks that we correctly use a prerendered page when we prerender a fragment
// but navigate to the main page.
// http://crbug.com/83901
IN_PROC_BROWSER_TEST_F(PrerenderBrowserTest,
                       DISABLED_PrerenderFragmentNavigatePage) {
  PrerenderTestURL("files/prerender/prerender_fragment.html#fragment",
                   FINAL_STATUS_FRAGMENT_MISMATCH,
                   1);
  NavigateToURL("files/prerender/prerender_fragment.html");
}

// Checks that we correctly use a prerendered page when we prerender a fragment
// but navigate to a different fragment on the same page.
// DISABLED: http://crbug.com/84154
IN_PROC_BROWSER_TEST_F(PrerenderBrowserTest,
                       DISABLED_PrerenderFragmentNavigateFragment) {
  PrerenderTestURL("files/prerender/prerender_fragment.html#other_fragment",
                   FINAL_STATUS_FRAGMENT_MISMATCH,
                   1);
  NavigateToURL("files/prerender/prerender_fragment.html#fragment");
}

// Checks that we correctly use a prerendered page when the page uses a client
// redirect to refresh from a fragment on the same page.
// http://crbug.com/83901
IN_PROC_BROWSER_TEST_F(PrerenderBrowserTest,
                       DISABLED_PrerenderClientRedirectFromFragment) {
  PrerenderTestURL(
      CreateClientRedirect("files/prerender/prerender_fragment.html#fragment"),
      FINAL_STATUS_FRAGMENT_MISMATCH,
      2);
  NavigateToURL("files/prerender/prerender_fragment.html");
}

// Checks that we correctly use a prerendered page when the page uses a client
// redirect to refresh to a fragment on the same page.
// DISABLED: http://crbug.com/84154
IN_PROC_BROWSER_TEST_F(PrerenderBrowserTest,
                       DISABLED_PrerenderClientRedirectToFragment) {
  PrerenderTestURL(
      CreateClientRedirect("files/prerender/prerender_fragment.html"),
      FINAL_STATUS_FRAGMENT_MISMATCH,
      2);
  NavigateToURL("files/prerender/prerender_fragment.html#fragment");
}

// Checks that we correctly use a prerendered page when the page uses JS to set
// the window.location.hash to a fragment on the same page.
IN_PROC_BROWSER_TEST_F(PrerenderBrowserTest,
                       PrerenderPageChangeFragmentLocationHash) {
  PrerenderTestURL("files/prerender/prerender_fragment_location_hash.html",
                   FINAL_STATUS_USED,
                   1);
  NavigateToURL("files/prerender/prerender_fragment_location_hash.html");
}

// Checks that prerendering a PNG works correctly.
IN_PROC_BROWSER_TEST_F(PrerenderBrowserTest, PrerenderImagePng) {
  DisableJavascriptCalls();
  PrerenderTestURL("files/prerender/image.png", FINAL_STATUS_USED, 1);
  NavigateToDestURL();
}

// Checks that prerendering a JPG works correctly.
IN_PROC_BROWSER_TEST_F(PrerenderBrowserTest, PrerenderImageJpeg) {
  DisableJavascriptCalls();
  PrerenderTestURL("files/prerender/image.jpeg", FINAL_STATUS_USED, 1);
  NavigateToDestURL();
}

// Checks that a prerender of a CRX will result in a cancellation due to
// download.
IN_PROC_BROWSER_TEST_F(PrerenderBrowserTest, PrerenderCrx) {
  PrerenderTestURL("files/prerender/extension.crx", FINAL_STATUS_DOWNLOAD, 1);
}

// Checks that xhr GET requests allow prerenders.
IN_PROC_BROWSER_TEST_F(PrerenderBrowserTest, PrerenderXhrGet) {
  PrerenderTestURL("files/prerender/prerender_xhr_get.html",
                   FINAL_STATUS_USED,
                   1);
  NavigateToDestURL();
}

// Checks that xhr HEAD requests allow prerenders.
IN_PROC_BROWSER_TEST_F(PrerenderBrowserTest, PrerenderXhrHead) {
  PrerenderTestURL("files/prerender/prerender_xhr_head.html",
                   FINAL_STATUS_USED,
                   1);
  NavigateToDestURL();
}

// Checks that xhr OPTIONS requests allow prerenders.
IN_PROC_BROWSER_TEST_F(PrerenderBrowserTest, PrerenderXhrOptions) {
  PrerenderTestURL("files/prerender/prerender_xhr_options.html",
                   FINAL_STATUS_USED,
                   1);
  NavigateToDestURL();
}

// Checks that xhr TRACE requests allow prerenders.
IN_PROC_BROWSER_TEST_F(PrerenderBrowserTest, PrerenderXhrTrace) {
  PrerenderTestURL("files/prerender/prerender_xhr_trace.html",
                   FINAL_STATUS_USED,
                   1);
  NavigateToDestURL();
}

// Checks that xhr POST requests allow prerenders.
IN_PROC_BROWSER_TEST_F(PrerenderBrowserTest, PrerenderXhrPost) {
  PrerenderTestURL("files/prerender/prerender_xhr_post.html",
                   FINAL_STATUS_USED,
                   1);
  NavigateToDestURL();
}

// Checks that xhr PUT cancels prerenders.
IN_PROC_BROWSER_TEST_F(PrerenderBrowserTest, PrerenderXhrPut) {
  PrerenderTestURL("files/prerender/prerender_xhr_put.html",
                   FINAL_STATUS_INVALID_HTTP_METHOD,
                   1);
}

// Checks that xhr DELETE cancels prerenders.
IN_PROC_BROWSER_TEST_F(PrerenderBrowserTest, PrerenderXhrDelete) {
  PrerenderTestURL("files/prerender/prerender_xhr_delete.html",
                   FINAL_STATUS_INVALID_HTTP_METHOD,
                   1);
}

// Checks that a top-level page which would trigger an SSL error is canceled.
IN_PROC_BROWSER_TEST_F(PrerenderBrowserTest, PrerenderSSLErrorTopLevel) {
  net::TestServer::HTTPSOptions https_options;
  https_options.server_certificate =
      net::TestServer::HTTPSOptions::CERT_MISMATCHED_NAME;
  net::TestServer https_server(https_options,
                               FilePath(FILE_PATH_LITERAL("chrome/test/data")));
  ASSERT_TRUE(https_server.Start());
  GURL https_url = https_server.GetURL("files/prerender/prerender_page.html");
  PrerenderTestURL(https_url,
                   FINAL_STATUS_SSL_ERROR,
                   1);
}

// Checks that an SSL error that comes from a subresource does not cancel
// the page. Non-main-frame requests are simply cancelled if they run into
// an SSL problem.
IN_PROC_BROWSER_TEST_F(PrerenderBrowserTest, PrerenderSSLErrorSubresource) {
  net::TestServer::HTTPSOptions https_options;
  https_options.server_certificate =
      net::TestServer::HTTPSOptions::CERT_MISMATCHED_NAME;
  net::TestServer https_server(https_options,
                               FilePath(FILE_PATH_LITERAL("chrome/test/data")));
  ASSERT_TRUE(https_server.Start());
  GURL https_url = https_server.GetURL("files/prerender/image.jpeg");
  std::vector<net::TestServer::StringPair> replacement_text;
  replacement_text.push_back(
      std::make_pair("REPLACE_WITH_IMAGE_URL", https_url.spec()));
  std::string replacement_path;
  ASSERT_TRUE(net::TestServer::GetFilePathWithReplacements(
      "files/prerender/prerender_with_image.html",
      replacement_text,
      &replacement_path));
  PrerenderTestURL(replacement_path, FINAL_STATUS_USED, 1);
  NavigateToDestURL();
}

// Checks that an SSL error that comes from an iframe does not cancel
// the page. Non-main-frame requests are simply cancelled if they run into
// an SSL problem.
IN_PROC_BROWSER_TEST_F(PrerenderBrowserTest, PrerenderSSLErrorIframe) {
  net::TestServer::HTTPSOptions https_options;
  https_options.server_certificate =
      net::TestServer::HTTPSOptions::CERT_MISMATCHED_NAME;
  net::TestServer https_server(https_options,
                               FilePath(FILE_PATH_LITERAL("chrome/test/data")));
  ASSERT_TRUE(https_server.Start());
  GURL https_url = https_server.GetURL(
      "files/prerender/prerender_embedded_content.html");
  std::vector<net::TestServer::StringPair> replacement_text;
  replacement_text.push_back(
      std::make_pair("REPLACE_WITH_URL", https_url.spec()));
  std::string replacement_path;
  ASSERT_TRUE(net::TestServer::GetFilePathWithReplacements(
      "files/prerender/prerender_with_iframe.html",
      replacement_text,
      &replacement_path));
  PrerenderTestURL(replacement_path, FINAL_STATUS_USED, 1);
  NavigateToDestURL();
}

// Checks that we cancel correctly when window.print() is called.
IN_PROC_BROWSER_TEST_F(PrerenderBrowserTest, PrerenderPrint) {
  PrerenderTestURL("files/prerender/prerender_print.html",
                   FINAL_STATUS_WINDOW_PRINT,
                   1);
}

// Checks that if a page is opened in a new window by javascript and both the
// pages are in the same domain, the prerendered page is not used.
IN_PROC_BROWSER_TEST_F(PrerenderBrowserTest,
                       PrerenderSameDomainWindowOpenerWindowOpen) {
  PrerenderTestURL("files/prerender/prerender_page.html",
                   FINAL_STATUS_WINDOW_OPENER,
                   1);
  OpenDestURLViaWindowOpen();
}

// Checks that if a page is opened due to click on a href with target="_blank"
// and both pages are in the same domain the prerendered page is not used.
IN_PROC_BROWSER_TEST_F(PrerenderBrowserTest,
                       PrerenderSameDomainWindowOpenerClickTarget) {
  PrerenderTestURL("files/prerender/prerender_page.html",
                   FINAL_STATUS_WINDOW_OPENER,
                   1);
  OpenDestURLViaClickTarget();
}

// Checks that a top-level page which would normally request an SSL client
// certificate will never be seen since it's an https top-level resource.
IN_PROC_BROWSER_TEST_F(PrerenderBrowserTest, PrerenderSSLClientCertTopLevel) {
  net::TestServer::HTTPSOptions https_options;
  https_options.request_client_certificate = true;
  net::TestServer https_server(https_options,
                               FilePath(FILE_PATH_LITERAL("chrome/test/data")));
  ASSERT_TRUE(https_server.Start());
  GURL https_url = https_server.GetURL("files/prerender/prerender_page.html");
  PrerenderTestURL(https_url, FINAL_STATUS_SSL_CLIENT_CERTIFICATE_REQUESTED, 1);
}

// Checks that an SSL Client Certificate request that originates from a
// subresource will cancel the prerendered page.
IN_PROC_BROWSER_TEST_F(PrerenderBrowserTest,
                       PrerenderSSLClientCertSubresource) {
  net::TestServer::HTTPSOptions https_options;
  https_options.request_client_certificate = true;
  net::TestServer https_server(https_options,
                               FilePath(FILE_PATH_LITERAL("chrome/test/data")));
  ASSERT_TRUE(https_server.Start());
  GURL https_url = https_server.GetURL("files/prerender/image.jpeg");
  std::vector<net::TestServer::StringPair> replacement_text;
  replacement_text.push_back(
      std::make_pair("REPLACE_WITH_IMAGE_URL", https_url.spec()));
  std::string replacement_path;
  ASSERT_TRUE(net::TestServer::GetFilePathWithReplacements(
      "files/prerender/prerender_with_image.html",
      replacement_text,
      &replacement_path));
  PrerenderTestURL(replacement_path,
                   FINAL_STATUS_SSL_CLIENT_CERTIFICATE_REQUESTED,
                   1);
}

// Checks that an SSL Client Certificate request that originates from an
// iframe will cancel the prerendered page.
IN_PROC_BROWSER_TEST_F(PrerenderBrowserTest, PrerenderSSLClientCertIframe) {
  net::TestServer::HTTPSOptions https_options;
  https_options.request_client_certificate = true;
  net::TestServer https_server(https_options,
                               FilePath(FILE_PATH_LITERAL("chrome/test/data")));
  ASSERT_TRUE(https_server.Start());
  GURL https_url = https_server.GetURL(
      "files/prerender/prerender_embedded_content.html");
  std::vector<net::TestServer::StringPair> replacement_text;
  replacement_text.push_back(
      std::make_pair("REPLACE_WITH_URL", https_url.spec()));
  std::string replacement_path;
  ASSERT_TRUE(net::TestServer::GetFilePathWithReplacements(
      "files/prerender/prerender_with_iframe.html",
      replacement_text,
      &replacement_path));
  PrerenderTestURL(replacement_path,
                   FINAL_STATUS_SSL_CLIENT_CERTIFICATE_REQUESTED,
                   1);
}

#if defined(ENABLE_SAFE_BROWSING)
// Ensures that we do not prerender pages with a safe browsing
// interstitial.
IN_PROC_BROWSER_TEST_F(PrerenderBrowserTest, PrerenderSafeBrowsingTopLevel) {
  GURL url = test_server()->GetURL("files/prerender/prerender_page.html");
  GetSafeBrowsingService()->SetResultForUrl(
      url, SafeBrowsingService::URL_MALWARE);
  PrerenderTestURL("files/prerender/prerender_page.html",
                   FINAL_STATUS_SAFE_BROWSING, 1);
}

// Ensures that server redirects to a malware page will cancel prerenders.
IN_PROC_BROWSER_TEST_F(PrerenderBrowserTest,
                       PrerenderSafeBrowsingServerRedirect) {
  GURL url = test_server()->GetURL("files/prerender/prerender_page.html");
  GetSafeBrowsingService()->SetResultForUrl(
      url, SafeBrowsingService::URL_MALWARE);
  PrerenderTestURL(CreateServerRedirect("files/prerender/prerender_page.html"),
                   FINAL_STATUS_SAFE_BROWSING,
                   1);
}

// Ensures that client redirects to a malware page will cancel prerenders.
IN_PROC_BROWSER_TEST_F(PrerenderBrowserTest,
                       PrerenderSafeBrowsingClientRedirect) {
  GURL url = test_server()->GetURL("files/prerender/prerender_page.html");
  GetSafeBrowsingService()->SetResultForUrl(
      url, SafeBrowsingService::URL_MALWARE);
  PrerenderTestURL(CreateClientRedirect("files/prerender/prerender_page.html"),
                   FINAL_STATUS_SAFE_BROWSING,
                   1);
}

// Ensures that we do not prerender pages which have a malware subresource.
IN_PROC_BROWSER_TEST_F(PrerenderBrowserTest, PrerenderSafeBrowsingSubresource) {
  GURL image_url = test_server()->GetURL("files/prerender/image.jpeg");
  GetSafeBrowsingService()->SetResultForUrl(
      image_url, SafeBrowsingService::URL_MALWARE);
  std::vector<net::TestServer::StringPair> replacement_text;
  replacement_text.push_back(
      std::make_pair("REPLACE_WITH_IMAGE_URL", image_url.spec()));
  std::string replacement_path;
  ASSERT_TRUE(net::TestServer::GetFilePathWithReplacements(
      "files/prerender/prerender_with_image.html",
      replacement_text,
      &replacement_path));
  PrerenderTestURL(replacement_path,
                   FINAL_STATUS_SAFE_BROWSING,
                   1);
}

// Ensures that we do not prerender pages which have a malware iframe.
IN_PROC_BROWSER_TEST_F(PrerenderBrowserTest, PrerenderSafeBrowsingIframe) {
  GURL iframe_url = test_server()->GetURL(
      "files/prerender/prerender_embedded_content.html");
  GetSafeBrowsingService()->SetResultForUrl(
      iframe_url, SafeBrowsingService::URL_MALWARE);
  std::vector<net::TestServer::StringPair> replacement_text;
  replacement_text.push_back(
      std::make_pair("REPLACE_WITH_URL", iframe_url.spec()));
  std::string replacement_path;
  ASSERT_TRUE(net::TestServer::GetFilePathWithReplacements(
      "files/prerender/prerender_with_iframe.html",
      replacement_text,
      &replacement_path));
  PrerenderTestURL(replacement_path,
                   FINAL_STATUS_SAFE_BROWSING,
                   1);
}

#endif

// Checks that a local storage read will not cause prerender to fail.
IN_PROC_BROWSER_TEST_F(PrerenderBrowserTest, PrerenderLocalStorageRead) {
  PrerenderTestURL("files/prerender/prerender_localstorage_read.html",
                   FINAL_STATUS_USED,
                   1);
  NavigateToDestURL();
}

// Checks that a local storage write will not cause prerender to fail.
IN_PROC_BROWSER_TEST_F(PrerenderBrowserTest, PrerenderLocalStorageWrite) {
  PrerenderTestURL("files/prerender/prerender_localstorage_write.html",
                   FINAL_STATUS_USED,
                   1);
  NavigateToDestURL();
}

// Checks that the favicon is properly loaded on prerender.
IN_PROC_BROWSER_TEST_F(PrerenderBrowserTest, PrerenderFavicon) {
  PrerenderTestURL("files/prerender/prerender_favicon.html",
                   FINAL_STATUS_USED,
                   1);
  TestPrerenderContents* prerender_contents = GetPrerenderContents();
  ASSERT_TRUE(prerender_contents != NULL);
  ui_test_utils::WindowedNotificationObserver favicon_update_watcher(
      chrome::NOTIFICATION_FAVICON_UPDATED,
      content::Source<WebContents>(prerender_contents->prerender_contents()->
                          web_contents()));
  NavigateToDestURL();
  favicon_update_watcher.Wait();
}

// Checks that when a prerendered page is swapped in to a referring page, the
// unload handlers on the referring page are executed.
IN_PROC_BROWSER_TEST_F(PrerenderBrowserTest, PrerenderUnload) {
  set_loader_path("files/prerender/prerender_loader_with_unload.html");
  PrerenderTestURL("files/prerender/prerender_page.html", FINAL_STATUS_USED, 1);
  string16 expected_title = ASCIIToUTF16("Unloaded");
  ui_test_utils::TitleWatcher title_watcher(
      current_browser()->GetSelectedWebContents(), expected_title);
  NavigateToDestURL();
  EXPECT_EQ(expected_title, title_watcher.WaitAndGetTitle());
}

// Checks that when the history is cleared, prerendering is cancelled and
// prerendering history is cleared.
IN_PROC_BROWSER_TEST_F(PrerenderBrowserTest, PrerenderClearHistory) {
  PrerenderTestURL("files/prerender/prerender_page.html",
                   FINAL_STATUS_CACHE_OR_HISTORY_CLEARED,
                   1);

  // Post a task to clear the history, and run the message loop until it
  // destroys the prerender.
  MessageLoop::current()->PostTask(
      FROM_HERE,
      base::Bind(&ClearBrowsingData, current_browser(),
                 BrowsingDataRemover::REMOVE_HISTORY));
  ui_test_utils::RunMessageLoop();

  // Make sure prerender history was cleared.
  EXPECT_EQ(0, GetHistoryLength());
}

// Checks that when the cache is cleared, prerenders are cancelled but
// prerendering history is not cleared.
IN_PROC_BROWSER_TEST_F(PrerenderBrowserTest, PrerenderClearCache) {
  PrerenderTestURL("files/prerender/prerender_page.html",
                   FINAL_STATUS_CACHE_OR_HISTORY_CLEARED,
                   1);

  // Post a task to clear the cache, and run the message loop until it
  // destroys the prerender.
  MessageLoop::current()->PostTask(FROM_HERE,
      base::Bind(&ClearBrowsingData, current_browser(),
                 BrowsingDataRemover::REMOVE_CACHE));
  ui_test_utils::RunMessageLoop();

  // Make sure prerender history was not cleared.  Not a vital behavior, but
  // used to compare with PrerenderClearHistory test.
  EXPECT_EQ(1, GetHistoryLength());
}

IN_PROC_BROWSER_TEST_F(PrerenderBrowserTest, PrerenderCancelAll) {
  PrerenderTestURL("files/prerender/prerender_page.html",
                   FINAL_STATUS_CANCELLED,
                   1);
  // Post a task to cancel all the prerenders.
  MessageLoop::current()->PostTask(
      FROM_HERE,
      base::Bind(&CancelAllPrerenders, prerender_manager()));
  ui_test_utils::RunMessageLoop();
  EXPECT_TRUE(GetPrerenderContents() == NULL);
}

// Prerendering and history tests.
// The prerendered page is navigated to in several ways [navigate via
// omnibox, click on link, key-modified click to open in background tab, etc],
// followed by a navigation to another page from the prerendered page, followed
// by a back navigation.

IN_PROC_BROWSER_TEST_F(PrerenderBrowserTest, PrerenderNavigateClickGoBack) {
  PrerenderTestURL("files/prerender/prerender_page_with_link.html",
                   FINAL_STATUS_USED,
                   1);
  NavigateToDestURL();
  ClickToNextPageAfterPrerender(current_browser());
  GoBackToPrerender(current_browser());
}

IN_PROC_BROWSER_TEST_F(PrerenderBrowserTest,
                       PrerenderNavigateNavigateGoBack) {
  PrerenderTestURL("files/prerender/prerender_page_with_link.html",
                   FINAL_STATUS_USED,
                   1);
  NavigateToDestURL();
  NavigateToNextPageAfterPrerender(current_browser());
  GoBackToPrerender(current_browser());
}

IN_PROC_BROWSER_TEST_F(PrerenderBrowserTest, PrerenderClickClickGoBack) {
  PrerenderTestURL("files/prerender/prerender_page_with_link.html",
                   FINAL_STATUS_USED,
                   1);
  OpenDestURLViaClick();
  ClickToNextPageAfterPrerender(current_browser());
  GoBackToPrerender(current_browser());
}

IN_PROC_BROWSER_TEST_F(PrerenderBrowserTest, PrerenderClickNavigateGoBack) {
  PrerenderTestURL("files/prerender/prerender_page_with_link.html",
                   FINAL_STATUS_USED,
                   1);
  OpenDestURLViaClick();
  NavigateToNextPageAfterPrerender(current_browser());
  GoBackToPrerender(current_browser());
}

IN_PROC_BROWSER_TEST_F(PrerenderBrowserTest, PrerenderClickNewWindow) {
  PrerenderTestURL("files/prerender/prerender_page_with_link.html",
                   FINAL_STATUS_SESSION_STORAGE_NAMESPACE_MISMATCH,
                   1);
  OpenDestURLViaClickNewWindow();
}

IN_PROC_BROWSER_TEST_F(PrerenderBrowserTest, PrerenderClickNewForegroundTab) {
  PrerenderTestURL("files/prerender/prerender_page_with_link.html",
                   FINAL_STATUS_SESSION_STORAGE_NAMESPACE_MISMATCH,
                   1);
  OpenDestURLViaClickNewForegroundTab();
}

IN_PROC_BROWSER_TEST_F(PrerenderBrowserTest, PrerenderClickNewBackgroundTab) {
  PrerenderTestURL("files/prerender/prerender_page_with_link.html",
                   FINAL_STATUS_SESSION_STORAGE_NAMESPACE_MISMATCH,
                   1);
  OpenDestURLViaClickNewBackgroundTab();
}

IN_PROC_BROWSER_TEST_F(PrerenderBrowserTest,
                       NavigateToPrerenderedPageWhenDevToolsAttached) {
  DisableJavascriptCalls();
  WebContents* web_contents = current_browser()->GetSelectedWebContents();
  DevToolsAgentHost* agent = DevToolsAgentHostRegistry::GetDevToolsAgentHost(
      web_contents->GetRenderViewHost());
  DevToolsManager* manager = DevToolsManager::GetInstance();
  FakeDevToolsClientHost client_host;
  manager->RegisterDevToolsClientHostFor(agent, &client_host);
  const char* url = "files/prerender/prerender_page.html";
  PrerenderTestURL(url, FINAL_STATUS_DEVTOOLS_ATTACHED, 1);
  NavigateToURL(url);
  manager->ClientHostClosing(&client_host);
}

// Validate that the sessionStorage namespace remains the same when swapping
// in a prerendered page.
IN_PROC_BROWSER_TEST_F(PrerenderBrowserTest, PrerenderSessionStorage) {
  set_loader_path("files/prerender/prerender_loader_with_session_storage.html");
  PrerenderTestURL(GetCrossDomainTestUrl("files/prerender/prerender_page.html"),
                   FINAL_STATUS_USED,
                   1);
  NavigateToDestURL();
  GoBackToPageBeforePrerender(current_browser());
}

// Checks that the control group works.  A JS alert cannot be detected in the
// control group.
IN_PROC_BROWSER_TEST_F(PrerenderBrowserTest, ControlGroup) {
  RestorePrerenderMode restore_prerender_mode;
  PrerenderManager::SetMode(
      PrerenderManager::PRERENDER_MODE_EXPERIMENT_CONTROL_GROUP);
  PrerenderTestURL("files/prerender/prerender_alert_before_onload.html",
                   FINAL_STATUS_WOULD_HAVE_BEEN_USED, 0);
  NavigateToDestURL();
}

// Make sure that the MatchComplete dummy works in the normal case.  Once
// a prerender is cancelled because of a script, a dummy must be created to
// account for the MatchComplete case, and it must have a final status of
// FINAL_STATUS_WOULD_HAVE_BEEN_USED.
IN_PROC_BROWSER_TEST_F(PrerenderBrowserTest, MatchCompleteDummy) {
  std::deque<FinalStatus> expected_final_status_queue;
  expected_final_status_queue.push_back(FINAL_STATUS_JAVASCRIPT_ALERT);
  expected_final_status_queue.push_back(FINAL_STATUS_WOULD_HAVE_BEEN_USED);
  PrerenderTestURL("files/prerender/prerender_alert_before_onload.html",
                   expected_final_status_queue, 1);
  NavigateToDestURL();
}

class PrerenderBrowserTestWithNaCl : public PrerenderBrowserTest {
 public:
  PrerenderBrowserTestWithNaCl() {}
  virtual ~PrerenderBrowserTestWithNaCl() {}

  virtual void SetUpCommandLine(CommandLine* command_line) OVERRIDE {
    PrerenderBrowserTest::SetUpCommandLine(command_line);
    command_line->AppendSwitch(switches::kEnableNaCl);
  }
};

// Check that NaCl plugins work when enabled, with prerendering.
IN_PROC_BROWSER_TEST_F(PrerenderBrowserTestWithNaCl,
                       PrerenderNaClPluginEnabled) {
  PrerenderTestURL("files/prerender/prerender_plugin_nacl_enabled.html",
                   FINAL_STATUS_USED,
                   1);
  NavigateToDestURL();

  // To avoid any chance of a race, we have to let the script send its response
  // asynchronously.
  WebContents* web_contents = browser()->GetSelectedWebContents();
  bool display_test_result = false;
  ASSERT_TRUE(ui_test_utils::ExecuteJavaScriptAndExtractBool(
      web_contents->GetRenderViewHost(), L"",
      L"DidDisplayReallyPass()",
      &display_test_result));
  ASSERT_TRUE(display_test_result);
}

}  // namespace prerender<|MERGE_RESOLUTION|>--- conflicted
+++ resolved
@@ -894,13 +894,13 @@
   NavigateToDestURL();
 }
 
-<<<<<<< HEAD
 IN_PROC_BROWSER_TEST_F(PrerenderBrowserTest, PrerenderPageRemovingLink) {
   set_loader_path("files/prerender/prerender_loader_removing_link.html");
   PrerenderTestURL("files/prerender/prerender_page.html",
                    FINAL_STATUS_CANCELLED, 1);
   RemoveLinkElementAndNavigate();
-=======
+}
+
 // Checks that prerendering works in incognito mode.
 IN_PROC_BROWSER_TEST_F(PrerenderBrowserTest, PrerenderIncognito) {
   Profile* normal_profile = current_browser()->profile();
@@ -911,7 +911,6 @@
   IncreasePrerenderMemory();
   PrerenderTestURL("files/prerender/prerender_page.html", FINAL_STATUS_USED, 1);
   NavigateToDestURL();
->>>>>>> 681563ea
 }
 
 // Checks that the visibility API works.
