--- conflicted
+++ resolved
@@ -53,10 +53,6 @@
   // Owned by a Profile object for the lifetime of the profile.
   explicit PrerenderManager(Profile* profile);
 
-<<<<<<< HEAD
-  // Called from the IO thread, either begins prerendering, or adds the
-  // request to the queue of pending preloads.
-=======
   // Either begins prerendering the URL supplied, or adds the request
   // to the queue of pending preloads.  In the case that this request
   // originates from a LINK element in an already_prerendering main
@@ -64,7 +60,6 @@
   // the child_route_id_pair, so that when we use our already_prerendering
   // mani resource we can launch this request.
   // This must be called from the IO thread.
->>>>>>> 743f8bc2
   void ConsiderPrerendering(const GURL& url,
                             const GURL& referrer,
                             const std::pair<int, int>& child_route_id_pair,
