// Copyright (c) 2012 The Chromium Authors. All rights reserved.
// Use of this source code is governed by a BSD-style license that can be
// found in the LICENSE file.

#ifndef CHROME_BROWSER_PRERENDER_PRERENDER_MANAGER_H_
#define CHROME_BROWSER_PRERENDER_PRERENDER_MANAGER_H_
#pragma once

#include <list>
#include <string>

#include "base/gtest_prod_util.h"
#include "base/hash_tables.h"
#include "base/memory/scoped_ptr.h"
#include "base/memory/scoped_vector.h"
#include "base/memory/weak_ptr.h"
#include "base/threading/non_thread_safe.h"
#include "base/time.h"
#include "base/timer.h"
#include "chrome/browser/prerender/prerender_config.h"
#include "chrome/browser/prerender/prerender_contents.h"
#include "chrome/browser/prerender/prerender_final_status.h"
#include "chrome/browser/prerender/prerender_origin.h"
#include "chrome/browser/profiles/profile_keyed_service.h"
#include "googleurl/src/gurl.h"

class Profile;

namespace base {
class DictionaryValue;
}

namespace content {
class WebContents;
}

#if defined(COMPILER_GCC)

namespace BASE_HASH_NAMESPACE {
template <>
struct hash<content::WebContents*> {
  std::size_t operator()(content::WebContents* value) const {
    return reinterpret_cast<std::size_t>(value);
  }
};
}

#endif

namespace prerender {

class PrerenderCondition;
class PrerenderHistograms;
class PrerenderHistory;
class PrerenderLinkManager;
class PrerenderTracker;

// PrerenderManager is responsible for initiating and keeping prerendered
// views of web pages. All methods must be called on the UI thread unless
// indicated otherwise.
class PrerenderManager : public base::SupportsWeakPtr<PrerenderManager>,
                         public base::NonThreadSafe,
                         public ProfileKeyedService {
 public:
  // PrerenderManagerMode is used in a UMA_HISTOGRAM, so please do not
  // add in the middle.
  enum PrerenderManagerMode {
    PRERENDER_MODE_DISABLED,
    PRERENDER_MODE_ENABLED,
    PRERENDER_MODE_EXPERIMENT_CONTROL_GROUP,
    PRERENDER_MODE_EXPERIMENT_PRERENDER_GROUP,
    PRERENDER_MODE_EXPERIMENT_5MIN_TTL_GROUP,
    PRERENDER_MODE_EXPERIMENT_NO_USE_GROUP,
    PRERENDER_MODE_MAX
  };

  // One or more of these flags must be passed to ClearData() to specify just
  // what data to clear.  See function declaration for more information.
  enum ClearFlags {
    CLEAR_PRERENDER_CONTENTS = 0x1 << 0,
    CLEAR_PRERENDER_HISTORY = 0x1 << 1,
    CLEAR_MAX = 0x1 << 2
  };

  // ID indicating that no experiment is active.
  static const uint8 kNoExperiment = 0;

  // Owned by a Profile object for the lifetime of the profile.
  PrerenderManager(Profile* profile, PrerenderTracker* prerender_tracker);

  virtual ~PrerenderManager();

  // ProfileKeyedService implementation.
  virtual void Shutdown() OVERRIDE;

  // Entry points for adding prerenders.

  // Adds a prerender for |url| if valid. |process_id| and |route_id| identify
  // the RenderViewHost that the prerender request came from and are used to
  // set the initial window size of the RenderViewHost used for prerendering.
  // Returns true if the URL was added, false if it was not.
  // If the RenderViewHost source is itself prerendering, the prerender is added
  // as a pending prerender.
  bool AddPrerenderFromLinkRelPrerender(int process_id, int route_id,
                                        const GURL& url,
                                        const content::Referrer& referrer);

  // Adds a prerender for |url| if valid. As the prerender request is coming
  // from a source without a RenderViewHost (i.e., the omnibox) we don't have a
  // child or route id, or a referrer. This method uses sensible values for
  // those. The |session_storage_namespace| matches the namespace of the active
  // tab at the time the prerender is generated from the omnibox.
  bool AddPrerenderFromOmnibox(
      const GURL& url,
      content::SessionStorageNamespace* session_storage_namespace);

  // Destroy all prerenders for the given child route id pair and assign a final
  // status to them.
  virtual void DestroyPrerenderForRenderView(int process_id, int view_id,
                                             FinalStatus final_status);

  // Cancels all active prerenders.
  void CancelAllPrerenders();

  // Cancels all active prerenders with the ORIGIN_OMNIBOX origin.
  void CancelOmniboxPrerenders();

  // If |url| matches a valid prerendered page, try to swap it into
  // |web_contents| and merge browsing histories. Returns |true| if a
  // prerendered page is swapped in, |false| otherwise.
  bool MaybeUsePrerenderedPage(content::WebContents* web_contents,
                               const GURL& url);

  // Moves a PrerenderContents to the pending delete list from the list of
  // active prerenders when prerendering should be cancelled.
  void MoveEntryToPendingDelete(PrerenderContents* entry,
                                FinalStatus final_status);

  // Records the perceived page load time for a page - effectively the time from
  // when the user navigates to a page to when it finishes loading. The actual
  // load may have started prior to navigation due to prerender hints.
  // This must be called on the UI thread.
  // |fraction_plt_elapsed_at_swap_in| must either be in [0.0, 1.0], or a value
  // outside that range indicating that it doesn't apply.
  static void RecordPerceivedPageLoadTime(
      base::TimeDelta perceived_page_load_time,
      double fraction_plt_elapsed_at_swap_in,
      content::WebContents* web_contents,
      const GURL& url);

  // Returns whether prerendering is currently enabled for this manager.
  // Must be called on the UI thread.
  bool is_enabled() const;

  // Set whether prerendering is currently enabled for this manager.
  // Must be called on the UI thread.
  // If |enabled| is false, existing prerendered pages will still persist until
  // they time out, but new ones will not be generated.
  void set_enabled(bool enabled);

  // Controls if we launch or squash prefetch requests as they arrive from
  // renderers.
  static bool IsPrefetchEnabled();
  static void SetIsPrefetchEnabled(bool enabled);

  static PrerenderManagerMode GetMode();
  static void SetMode(PrerenderManagerMode mode);
  static const char* GetModeString();
  static bool IsPrerenderingPossible();
  static bool ActuallyPrerendering();
  static bool IsControlGroup();
  static bool IsNoUseGroup();

  // Query the list of current prerender pages to see if the given web contents
  // is prerendering a page.
  bool IsWebContentsPrerendering(content::WebContents* web_contents) const;

  // Returns true if there is a prerendered page for the given URL and it has
  // finished loading. Only valid if called before MaybeUsePrerenderedPage.
  bool DidPrerenderFinishLoading(const GURL& url) const;

  // Maintaining and querying the set of WebContents belonging to this
  // PrerenderManager that are currently showing prerendered pages.
  void MarkWebContentsAsPrerendered(content::WebContents* web_contents);
  void MarkWebContentsAsWouldBePrerendered(content::WebContents* web_contents);
  void MarkWebContentsAsNotPrerendered(content::WebContents* web_contents);
  bool IsWebContentsPrerendered(content::WebContents* web_contents) const;
  bool WouldWebContentsBePrerendered(content::WebContents* web_contents) const;
  bool IsOldRenderViewHost(
      const content::RenderViewHost* render_view_host) const;

  // Checks whether |url| has been recently navigated to.
  bool HasRecentlyBeenNavigatedTo(const GURL& url);

  // Returns true if the method given is invalid for prerendering.
  static bool IsValidHttpMethod(const std::string& method);

  // Returns a Value object containing the active pages being prerendered, and
  // a history of pages which were prerendered. The caller is responsible for
  // deleting the return value.
  base::DictionaryValue* GetAsValue() const;

  // Clears the data indicated by which bits of clear_flags are set.
  //
  // If the CLEAR_PRERENDER_CONTENTS bit is set, all active prerenders are
  // cancelled and then deleted, and any TabContents queued for destruction are
  // destroyed as well.
  //
  // If the CLEAR_PRERENDER_HISTORY bit is set, the prerender history is
  // cleared, including any entries newly created by destroying them in
  // response to the CLEAR_PRERENDER_CONTENTS flag.
  //
  // Intended to be used when clearing the cache or history.
  void ClearData(int clear_flags);

  // Record a final status of a prerendered page in a histogram.
  // This variation allows specifying whether prerendering had been started
  // (necessary to flag MatchComplete dummies).
  void RecordFinalStatusWithMatchCompleteStatus(
      Origin origin,
      uint8 experiment_id,
      PrerenderContents::MatchCompleteStatus mc_status,
      FinalStatus final_status) const;

  const Config& config() const { return config_; }
  Config& mutable_config() { return config_; }

  PrerenderTracker* prerender_tracker() { return prerender_tracker_; }

  // Adds a condition. This is owned by the PrerenderManager.
  void AddCondition(const PrerenderCondition* condition);

  bool IsTopSite(const GURL& url);

  bool IsPendingEntry(const GURL& url) const;

  // Returns true if |url| matches any URLs being prerendered.
  bool IsPrerendering(const GURL& url) const;

<<<<<<< HEAD
  PrerenderLinkManager* link_manager() { return link_manager_.get(); }
=======
  // Records that some visible tab navigated (or was redirected) to the
  // provided URL.
  void RecordNavigation(const GURL& url);
>>>>>>> 681563ea

 protected:
  void SetPrerenderContentsFactory(
      PrerenderContents::Factory* prerender_contents_factory);

  // Utility method that is called from the virtual Shutdown method on this
  // class but is called directly from the TestPrerenderManager in the unit
  // tests.
  void DoShutdown();

 private:
  // Needs access to AddPrerender.
  friend class PrerenderContents;

  // Test that needs needs access to internal functions.
  friend class PrerenderBrowserTest;
  FRIEND_TEST_ALL_PREFIXES(PrerenderManagerTest, AliasURLTest);
  FRIEND_TEST_ALL_PREFIXES(PrerenderManagerTest, CancelAllTest);
  FRIEND_TEST_ALL_PREFIXES(PrerenderManagerTest,
                           CancelOmniboxRemovesOmniboxTest);
  FRIEND_TEST_ALL_PREFIXES(PrerenderManagerTest,
                           CancelOmniboxDoesNotRemoveLinkTest);
  FRIEND_TEST_ALL_PREFIXES(PrerenderManagerTest, ClearTest);
  FRIEND_TEST_ALL_PREFIXES(PrerenderManagerTest, ControlGroup);
  FRIEND_TEST_ALL_PREFIXES(PrerenderManagerTest, DropOldestRequestTest);
  FRIEND_TEST_ALL_PREFIXES(PrerenderManagerTest, DropSecondRequestTest);
  FRIEND_TEST_ALL_PREFIXES(PrerenderManagerTest, ExpireTest);
  FRIEND_TEST_ALL_PREFIXES(PrerenderManagerTest, FoundTest);
  FRIEND_TEST_ALL_PREFIXES(PrerenderManagerTest, FragmentMatchesFragmentTest);
  FRIEND_TEST_ALL_PREFIXES(PrerenderManagerTest, FragmentMatchesPageTest);
  FRIEND_TEST_ALL_PREFIXES(PrerenderManagerTest, PageMatchesFragmentTest);
  FRIEND_TEST_ALL_PREFIXES(PrerenderManagerTest, PendingPrerenderTest);
  FRIEND_TEST_ALL_PREFIXES(PrerenderManagerTest, RateLimitInWindowTest);
  FRIEND_TEST_ALL_PREFIXES(PrerenderManagerTest, RateLimitOutsideWindowTest);
  FRIEND_TEST_ALL_PREFIXES(PrerenderManagerTest, SourceRenderViewClosed);
  FRIEND_TEST_ALL_PREFIXES(PrerenderManagerTest, TwoElementPrerenderTest);

  struct PrerenderContentsData;
  struct NavigationRecord;

  class OnCloseTabContentsDeleter;

  class MostVisitedSites;

  typedef std::list<PrerenderContentsData> PrerenderContentsDataList;

  // Adds a prerender for |url| from referrer |referrer| initiated from the
  // RenderViewHost specified by |child_route_id_pair|. The |origin| specifies
  // how the prerender was added. If the |session_storage_namespace| is NULL,
  // it is discovered using the RenderViewHost specified by
  // |child_route_id_pair|.
  bool AddPrerender(
      Origin origin,
      const std::pair<int, int>& child_route_id_pair,
      const GURL& url,
      const content::Referrer& referrer,
      content::SessionStorageNamespace* session_storage_namespace);

  // Retrieves the PrerenderContents object for the specified URL, if it
  // has been prerendered.  The caller will then have ownership of the
  // PrerenderContents object and is responsible for freeing it.
  // Returns NULL if the specified URL has not been prerendered.
  PrerenderContents* GetEntry(const GURL& url);

  // Identical to GetEntry, with one exception:
  // The WebContents specified indicates the WC in which to swap the
  // prerendering into.  If the WebContents specified is the one
  // to doing the prerendered itself, will return NULL.
  PrerenderContents* GetEntryButNotSpecifiedWC(const GURL& url,
                                               content::WebContents* wc);

  // Starts scheduling periodic cleanups.
  void StartSchedulingPeriodicCleanups();
  // Stops scheduling periodic cleanups if they're no longer needed.
  void MaybeStopSchedulingPeriodicCleanups();

  // Deletes stale and cancelled prerendered PrerenderContents, as well as
  // TabContents that have been replaced by prerendered TabContents.
  // Also identifies and kills PrerenderContents that use too much
  // resources.
  void PeriodicCleanup();

  // Posts a task to call PeriodicCleanup.  Results in quicker destruction of
  // objects.  If |this| is deleted before the task is run, the task will
  // automatically be cancelled.
  void PostCleanupTask();

  base::TimeDelta GetMaxAge() const;
  bool IsPrerenderElementFresh(const base::Time start) const;
  void DeleteOldEntries();
  virtual base::Time GetCurrentTime() const;
  virtual base::TimeTicks GetCurrentTimeTicks() const;
  virtual PrerenderContents* CreatePrerenderContents(
      const GURL& url,
      const content::Referrer& referrer,
      Origin origin,
      uint8 experiment_id);

  // Checks if the PrerenderContents has been added to the pending delete list.
  bool IsPendingDelete(PrerenderContents* entry) const;

  // Deletes any PrerenderContents that have been added to the pending delete
  // list.
  void DeletePendingDeleteEntries();

  // Finds the specified PrerenderContents and returns it, if it exists.
  // Returns NULL otherwise.  Unlike GetEntry, the PrerenderManager maintains
  // ownership of the PrerenderContents.
  PrerenderContents* FindEntry(const GURL& url) const;

  // Returns the iterator to the PrerenderContentsData entry that is being
  // prerendered from the given child route id pair.
  PrerenderContentsDataList::iterator
      FindPrerenderContentsForChildRouteIdPair(
          const std::pair<int, int>& child_route_id_pair);

  bool DoesRateLimitAllowPrerender() const;

  // Deletes old TabContents that have been replaced by prerendered ones.  This
  // is needed because they're replaced in a callback from the old TabContents,
  // so cannot immediately be deleted.
  void DeleteOldTabContents();

  // Cleans up old NavigationRecord's.
  void CleanUpOldNavigations();

  // Arrange for the given tab contents to be deleted asap. If deleter is not
  // NULL, deletes that as well.
  void ScheduleDeleteOldTabContents(TabContentsWrapper* tab,
                                    OnCloseTabContentsDeleter* deleter);

  // Adds to the history list.
  void AddToHistory(PrerenderContents* contents);

  // Returns a new Value representing the pages currently being prerendered. The
  // caller is responsible for delete'ing the return value.
  base::Value* GetActivePrerendersAsValue() const;

  // Destroys all pending prerenders using FinalStatus.  Also deletes them as
  // well as any swapped out TabContents queued for destruction.
  // Used both on destruction, and when clearing the browsing history.
  void DestroyAllContents(FinalStatus final_status);

  // Helper function to destroy a PrerenderContents with the specified
  // final_status, while at the same time recording that for the MatchComplete
  // case, that this prerender would have been used.
  void DestroyAndMarkMatchCompleteAsUsed(PrerenderContents* prerender_contents,
                                         FinalStatus final_status);

  // Record a final status of a prerendered page in a histogram.
  // This is a helper function which will ultimately call
  // RecordFinalStatusWthMatchCompleteStatus, using MATCH_COMPLETE_DEFAULT.
  void RecordFinalStatus(Origin origin,
                         uint8 experiment_id,
                         FinalStatus final_status) const;

  // The configuration.
  Config config_;

  // Specifies whether prerendering is currently enabled for this
  // manager. The value can change dynamically during the lifetime
  // of the PrerenderManager.
  bool enabled_;

  static bool is_prefetch_enabled_;

  // The profile that owns this PrerenderManager.
  Profile* profile_;

  PrerenderTracker* prerender_tracker_;

  // List of prerendered elements.
  PrerenderContentsDataList prerender_list_;

  // List of recent navigations in this profile, sorted by ascending
  // navigate_time_.
  std::list<NavigationRecord> navigations_;

  // List of prerender elements to be deleted
  std::list<PrerenderContents*> pending_delete_list_;

  // Set of TabContents which are currently displaying a prerendered page.
  base::hash_set<content::WebContents*> prerendered_tab_contents_set_;

  // Set of TabContents which would be displaying a prerendered page
  // (for the control group).
  base::hash_set<content::WebContents*> would_be_prerendered_tab_contents_set_;

  scoped_ptr<PrerenderContents::Factory> prerender_contents_factory_;

  static PrerenderManagerMode mode_;

  // A count of how many prerenders we do per session. Initialized to 0 then
  // incremented and emitted to a histogram on each successful prerender.
  static int prerenders_per_session_count_;

  // RepeatingTimer to perform periodic cleanups of pending prerendered
  // pages.
  base::RepeatingTimer<PrerenderManager> repeating_timer_;

  // Track time of last prerender to limit prerender spam.
  base::TimeTicks last_prerender_start_time_;

  std::list<TabContentsWrapper*> old_tab_contents_list_;

  // Cancels pending tasks on deletion.
  base::WeakPtrFactory<PrerenderManager> weak_factory_;

  ScopedVector<OnCloseTabContentsDeleter> on_close_tab_contents_deleters_;

  scoped_ptr<PrerenderHistory> prerender_history_;

  std::list<const PrerenderCondition*> prerender_conditions_;

  scoped_ptr<PrerenderHistograms> histograms_;

  scoped_ptr<MostVisitedSites> most_visited_;

  scoped_ptr<PrerenderLinkManager> link_manager_;

  DISALLOW_COPY_AND_ASSIGN(PrerenderManager);
};

PrerenderManager* FindPrerenderManagerUsingRenderProcessId(
    int render_process_id);

}  // namespace prerender

#endif  // CHROME_BROWSER_PRERENDER_PRERENDER_MANAGER_H_<|MERGE_RESOLUTION|>--- conflicted
+++ resolved
@@ -237,13 +237,11 @@
   // Returns true if |url| matches any URLs being prerendered.
   bool IsPrerendering(const GURL& url) const;
 
-<<<<<<< HEAD
-  PrerenderLinkManager* link_manager() { return link_manager_.get(); }
-=======
   // Records that some visible tab navigated (or was redirected) to the
   // provided URL.
   void RecordNavigation(const GURL& url);
->>>>>>> 681563ea
+
+  PrerenderLinkManager* link_manager() { return link_manager_.get(); }
 
  protected:
   void SetPrerenderContentsFactory(
