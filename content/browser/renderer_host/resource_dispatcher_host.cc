// Copyright (c) 2011 The Chromium Authors. All rights reserved.
// Use of this source code is governed by a BSD-style license that can be
// found in the LICENSE file.

// See http://dev.chromium.org/developers/design-documents/multi-process-resource-loading

#include "content/browser/renderer_host/resource_dispatcher_host.h"

#include <set>
#include <vector>

#include "base/command_line.h"
#include "base/logging.h"
#include "base/memory/scoped_ptr.h"
#include "base/message_loop.h"
#include "base/metrics/histogram.h"
#include "base/shared_memory.h"
#include "base/stl_util-inl.h"
#include "base/time.h"
#include "chrome/browser/download/download_file_manager.h"
#include "chrome/browser/download/download_manager.h"
#include "chrome/browser/download/download_request_limiter.h"
#include "chrome/browser/download/download_util.h"
#include "chrome/browser/download/save_file_manager.h"
#include "chrome/browser/external_protocol_handler.h"
#include "chrome/browser/net/chrome_url_request_context.h"
#include "chrome/browser/net/url_request_tracking.h"
#include "chrome/browser/prerender/prerender_manager.h"
#include "chrome/browser/profiles/profile.h"
#include "chrome/browser/renderer_host/download_resource_handler.h"
#include "chrome/browser/renderer_host/safe_browsing_resource_handler.h"
#include "chrome/browser/renderer_host/save_file_resource_handler.h"
#include "chrome/browser/safe_browsing/safe_browsing_service.h"
#include "chrome/browser/ssl/ssl_client_auth_handler.h"
#include "chrome/browser/ssl/ssl_manager.h"
#include "chrome/browser/ui/login/login_prompt.h"
#include "chrome/common/chrome_switches.h"
#include "chrome/common/url_constants.h"
#include "content/browser/cert_store.h"
#include "content/browser/child_process_security_policy.h"
#include "content/browser/chrome_blob_storage_context.h"
#include "content/browser/cross_site_request_manager.h"
#include "content/browser/in_process_webkit/webkit_thread.h"
#include "content/browser/plugin_service.h"
#include "content/browser/renderer_host/async_resource_handler.h"
#include "content/browser/renderer_host/buffered_resource_handler.h"
#include "content/browser/renderer_host/cross_site_resource_handler.h"
#include "content/browser/renderer_host/global_request_id.h"
#include "content/browser/renderer_host/redirect_to_file_resource_handler.h"
#include "content/browser/renderer_host/render_view_host.h"
#include "content/browser/renderer_host/render_view_host_delegate.h"
#include "content/browser/renderer_host/render_view_host_notification_task.h"
#include "content/browser/renderer_host/resource_dispatcher_host_request_info.h"
#include "content/browser/renderer_host/resource_message_filter.h"
#include "content/browser/renderer_host/resource_queue.h"
#include "content/browser/renderer_host/resource_request_details.h"
#include "content/browser/renderer_host/sync_resource_handler.h"
#include "content/browser/worker_host/worker_service.h"
#include "content/common/notification_service.h"
#include "content/common/resource_messages.h"
#include "content/common/view_messages.h"
#include "net/base/auth.h"
#include "net/base/cert_status_flags.h"
#include "net/base/cookie_monster.h"
#include "net/base/load_flags.h"
#include "net/base/mime_util.h"
#include "net/base/net_errors.h"
#include "net/base/request_priority.h"
#include "net/base/ssl_cert_request_info.h"
#include "net/base/upload_data.h"
#include "net/http/http_response_headers.h"
#include "net/url_request/url_request.h"
#include "net/url_request/url_request_context.h"
#include "webkit/appcache/appcache_interceptor.h"
#include "webkit/appcache/appcache_interfaces.h"
#include "webkit/blob/blob_storage_controller.h"
#include "webkit/blob/deletable_file_reference.h"

// TODO(oshima): Enable this for other platforms.
#if defined(OS_CHROMEOS)
#include "chrome/browser/renderer_host/offline_resource_handler.h"
#endif

using base::Time;
using base::TimeDelta;
using base::TimeTicks;
using webkit_blob::DeletableFileReference;

// ----------------------------------------------------------------------------

// A ShutdownTask proxies a shutdown task from the UI thread to the IO thread.
// It should be constructed on the UI thread and run in the IO thread.
class ResourceDispatcherHost::ShutdownTask : public Task {
 public:
  explicit ShutdownTask(ResourceDispatcherHost* resource_dispatcher_host)
      : rdh_(resource_dispatcher_host) {
  }

  void Run() {
    rdh_->OnShutdown();
  }

 private:
  ResourceDispatcherHost* rdh_;
};

namespace {

// The interval for calls to ResourceDispatcherHost::UpdateLoadStates
const int kUpdateLoadStatesIntervalMsec = 100;

// Maximum number of pending data messages sent to the renderer at any
// given time for a given request.
const int kMaxPendingDataMessages = 20;

// Maximum byte "cost" of all the outstanding requests for a renderer.
// See delcaration of |max_outstanding_requests_cost_per_process_| for details.
// This bound is 25MB, which allows for around 6000 outstanding requests.
const int kMaxOutstandingRequestsCostPerProcess = 26214400;

<<<<<<< HEAD
void SquashRequest(ResourceMessageFilter* filter,
                   IPC::Message* sync_result,
                   int route_id,
                   int request_id) {
=======
// Stop a request early, before any browser side resources (URLRequest,
// ResourceHandler, etc...) have been attached to it.
void AbortRequestEarly(ResourceMessageFilter* filter,
                       IPC::Message* sync_result,
                       int route_id,
                       int request_id) {
>>>>>>> 743f8bc2
  net::URLRequestStatus status(net::URLRequestStatus::FAILED,
                               net::ERR_ABORTED);
  if (sync_result) {
    SyncLoadResult result;
    result.status = status;
    ResourceHostMsg_SyncLoad::WriteReplyParams(sync_result, result);
    filter->Send(sync_result);
  } else {
    // Tell the renderer that this request was disallowed.
    filter->Send(new ResourceMsg_RequestComplete(
        route_id,
        request_id,
        status,
        std::string(),   // No security info needed, connection was not
        base::Time()));  // established.
  }
}

// Consults the RendererSecurity policy to determine whether the
// ResourceDispatcherHost should service this request.  A request might be
// disallowed if the renderer is not authorized to retrieve the request URL or
// if the renderer is attempting to upload an unauthorized file.
bool ShouldServiceRequest(ChildProcessInfo::ProcessType process_type,
                          int child_id,
                          const ResourceHostMsg_Request& request_data)  {
  if (process_type == ChildProcessInfo::PLUGIN_PROCESS)
    return true;

  if (request_data.resource_type == ResourceType::PREFETCH) {
    prerender::PrerenderManager::RecordPrefetchTagObserved();
    if (!ResourceDispatcherHost::is_prefetch_enabled())
      return false;
  }

  ChildProcessSecurityPolicy* policy =
      ChildProcessSecurityPolicy::GetInstance();

  // Check if the renderer is permitted to request the requested URL.
  if (!policy->CanRequestURL(child_id, request_data.url)) {
    VLOG(1) << "Denied unauthorized request for "
            << request_data.url.possibly_invalid_spec();
    return false;
  }

  // Check if the renderer is permitted to upload the requested files.
  if (request_data.upload_data) {
    const std::vector<net::UploadData::Element>* uploads =
        request_data.upload_data->elements();
    std::vector<net::UploadData::Element>::const_iterator iter;
    for (iter = uploads->begin(); iter != uploads->end(); ++iter) {
      if (iter->type() == net::UploadData::TYPE_FILE &&
          !policy->CanReadFile(child_id, iter->file_path())) {
        NOTREACHED() << "Denied unauthorized upload of "
                     << iter->file_path().value();
        return false;
      }
    }
  }

  return true;
}

void PopulateResourceResponse(net::URLRequest* request,
                              ResourceResponse* response) {
  response->response_head.status = request->status();
  response->response_head.request_time = request->request_time();
  response->response_head.response_time = request->response_time();
  response->response_head.headers = request->response_headers();
  request->GetCharset(&response->response_head.charset);
  response->response_head.content_length = request->GetExpectedContentSize();
  request->GetMimeType(&response->response_head.mime_type);
  response->response_head.was_fetched_via_spdy =
      request->was_fetched_via_spdy();
  response->response_head.was_npn_negotiated = request->was_npn_negotiated();
  response->response_head.was_fetched_via_proxy =
      request->was_fetched_via_proxy();
  response->response_head.socket_address = request->GetSocketAddress();
  appcache::AppCacheInterceptor::GetExtraResponseInfo(
      request,
      &response->response_head.appcache_id,
      &response->response_head.appcache_manifest_url);
}

// Returns a list of all the possible error codes from the network module.
// Note that the error codes are all positive (since histograms expect positive
// sample values).
std::vector<int> GetAllNetErrorCodes() {
  std::vector<int> all_error_codes;
#define NET_ERROR(label, value) all_error_codes.push_back(-(value));
#include "net/base/net_error_list.h"
#undef NET_ERROR
  return all_error_codes;
}

#if defined(OS_WIN)
#pragma warning(disable: 4748)
#pragma optimize("", off)
#endif

#if defined(OS_WIN)
#pragma optimize("", on)
#pragma warning(default: 4748)
#endif

}  // namespace

ResourceDispatcherHost::ResourceDispatcherHost(
    const ResourceQueue::DelegateSet& resource_queue_delegates)
    : ALLOW_THIS_IN_INITIALIZER_LIST(
          download_file_manager_(new DownloadFileManager(this))),
      download_request_limiter_(new DownloadRequestLimiter()),
      ALLOW_THIS_IN_INITIALIZER_LIST(
          save_file_manager_(new SaveFileManager(this))),
      safe_browsing_(SafeBrowsingService::CreateSafeBrowsingService()),
      webkit_thread_(new WebKitThread),
      request_id_(-1),
      ALLOW_THIS_IN_INITIALIZER_LIST(method_runner_(this)),
      is_shutdown_(false),
      max_outstanding_requests_cost_per_process_(
          kMaxOutstandingRequestsCostPerProcess),
      filter_(NULL) {
  resource_queue_.Initialize(resource_queue_delegates);
}

ResourceDispatcherHost::~ResourceDispatcherHost() {
  AsyncResourceHandler::GlobalCleanup();
  STLDeleteValues(&pending_requests_);
}

void ResourceDispatcherHost::Initialize() {
  DCHECK(BrowserThread::CurrentlyOn(BrowserThread::UI));
  webkit_thread_->Initialize();
  safe_browsing_->Initialize();
  BrowserThread::PostTask(
      BrowserThread::IO, FROM_HERE,
      NewRunnableFunction(&appcache::AppCacheInterceptor::EnsureRegistered));
}

void ResourceDispatcherHost::Shutdown() {
  DCHECK(BrowserThread::CurrentlyOn(BrowserThread::UI));
  BrowserThread::PostTask(BrowserThread::IO, FROM_HERE, new ShutdownTask(this));
}

void ResourceDispatcherHost::SetRequestInfo(
    net::URLRequest* request,
    ResourceDispatcherHostRequestInfo* info) {
  request->SetUserData(NULL, info);
}

void ResourceDispatcherHost::OnShutdown() {
  DCHECK(BrowserThread::CurrentlyOn(BrowserThread::IO));
  is_shutdown_ = true;
  resource_queue_.Shutdown();
  STLDeleteValues(&pending_requests_);
  // Make sure we shutdown the timer now, otherwise by the time our destructor
  // runs if the timer is still running the Task is deleted twice (once by
  // the MessageLoop and the second time by RepeatingTimer).
  update_load_states_timer_.Stop();

  // Clear blocked requests if any left.
  // Note that we have to do this in 2 passes as we cannot call
  // CancelBlockedRequestsForRoute while iterating over
  // blocked_requests_map_, as it modifies it.
  std::set<ProcessRouteIDs> ids;
  for (BlockedRequestMap::const_iterator iter = blocked_requests_map_.begin();
       iter != blocked_requests_map_.end(); ++iter) {
    std::pair<std::set<ProcessRouteIDs>::iterator, bool> result =
        ids.insert(iter->first);
    // We should not have duplicates.
    DCHECK(result.second);
  }
  for (std::set<ProcessRouteIDs>::const_iterator iter = ids.begin();
       iter != ids.end(); ++iter) {
    CancelBlockedRequestsForRoute(iter->first, iter->second);
  }
}

bool ResourceDispatcherHost::HandleExternalProtocol(int request_id,
                                                    int child_id,
                                                    int route_id,
                                                    const GURL& url,
                                                    ResourceType::Type type,
                                                    ResourceHandler* handler) {
  if (!ResourceType::IsFrame(type) || net::URLRequest::IsHandledURL(url))
    return false;

  BrowserThread::PostTask(
      BrowserThread::UI, FROM_HERE,
      NewRunnableFunction(
          &ExternalProtocolHandler::LaunchUrl, url, child_id, route_id));

  handler->OnResponseCompleted(
      request_id,
      net::URLRequestStatus(net::URLRequestStatus::FAILED, net::ERR_ABORTED),
      std::string());  // No security info necessary.
  return true;
}

bool ResourceDispatcherHost::OnMessageReceived(const IPC::Message& message,
                                               ResourceMessageFilter* filter,
                                               bool* message_was_ok) {
  filter_ = filter;
  bool handled = true;
  IPC_BEGIN_MESSAGE_MAP_EX(ResourceDispatcherHost, message, *message_was_ok)
    IPC_MESSAGE_HANDLER(ResourceHostMsg_RequestResource, OnRequestResource)
    IPC_MESSAGE_HANDLER_DELAY_REPLY(ResourceHostMsg_SyncLoad, OnSyncLoad)
    IPC_MESSAGE_HANDLER(ResourceHostMsg_ReleaseDownloadedFile,
                        OnReleaseDownloadedFile)
    IPC_MESSAGE_HANDLER(ResourceHostMsg_DataReceived_ACK, OnDataReceivedACK)
    IPC_MESSAGE_HANDLER(ResourceHostMsg_DataDownloaded_ACK, OnDataDownloadedACK)
    IPC_MESSAGE_HANDLER(ResourceHostMsg_UploadProgress_ACK, OnUploadProgressACK)
    IPC_MESSAGE_HANDLER(ResourceHostMsg_CancelRequest, OnCancelRequest)
    IPC_MESSAGE_HANDLER(ResourceHostMsg_FollowRedirect, OnFollowRedirect)
    IPC_MESSAGE_HANDLER(ViewHostMsg_ClosePage_ACK, OnClosePageACK)
    IPC_MESSAGE_UNHANDLED(handled = false)
  IPC_END_MESSAGE_MAP_EX()

  filter_ = NULL;
  return handled;
}

void ResourceDispatcherHost::OnRequestResource(
    const IPC::Message& message,
    int request_id,
    const ResourceHostMsg_Request& request_data) {
  BeginRequest(request_id, request_data, NULL, message.routing_id());
}

// Begins a resource request with the given params on behalf of the specified
// child process.  Responses will be dispatched through the given receiver. The
// process ID is used to lookup TabContents from routing_id's in the case of a
// request from a renderer.  request_context is the cookie/cache context to be
// used for this request.
//
// If sync_result is non-null, then a SyncLoad reply will be generated, else
// a normal asynchronous set of response messages will be generated.
void ResourceDispatcherHost::OnSyncLoad(
    int request_id,
    const ResourceHostMsg_Request& request_data,
    IPC::Message* sync_result) {
  BeginRequest(request_id, request_data, sync_result,
               sync_result->routing_id());
}

void ResourceDispatcherHost::BeginRequest(
    int request_id,
    const ResourceHostMsg_Request& request_data,
    IPC::Message* sync_result,  // only valid for sync
    int route_id) {
  ChildProcessInfo::ProcessType process_type = filter_->process_type();
  int child_id = filter_->child_id();

  ChromeURLRequestContext* context = filter_->GetURLRequestContext(
      request_data.resource_type);

  // Might need to resolve the blob references in the upload data.
  if (request_data.upload_data && context) {
    context->blob_storage_context()->controller()->
        ResolveBlobReferencesInUploadData(request_data.upload_data.get());
  }

  const std::string referrer(CommandLine::ForCurrentProcess()->HasSwitch(
      switches::kNoReferrers) ? std::string() : request_data.referrer.spec());
  const bool is_prerendering = IsPrerenderingChildRoutePair(child_id, route_id);

  if (is_shutdown_ ||
      !ShouldServiceRequest(process_type, child_id, request_data)) {
<<<<<<< HEAD
    SquashRequest(filter_, sync_result, route_id, request_id);
    return;
  }

=======
    AbortRequestEarly(filter_, sync_result, route_id, request_id);
    return;
  }

  const std::string referrer(CommandLine::ForCurrentProcess()->HasSwitch(
      switches::kNoReferrers) ? std::string() : request_data.referrer.spec());
  const bool is_prerendering = IsPrerenderingChildRoutePair(child_id, route_id);
>>>>>>> 743f8bc2
  if (prerender::PrerenderManager::IsPrerenderingPossible() &&
      request_data.resource_type == ResourceType::PREFETCH) {
    context->prerender_manager()->ConsiderPrerendering(
        request_data.url,
        GURL(referrer),
        std::make_pair(child_id, route_id),
        is_prerendering);
<<<<<<< HEAD
    SquashRequest(filter_, sync_result, route_id, request_id);
=======
    // Abort the request here, because the PrerenderManager is now
    // responsible for launching a (possibly delayed) request for this
    // resource.
    AbortRequestEarly(filter_, sync_result, route_id, request_id);
>>>>>>> 743f8bc2
    return;
  }

  // Construct the event handler.
  scoped_refptr<ResourceHandler> handler;
  if (sync_result) {
    handler = new SyncResourceHandler(
        filter_, request_data.url, sync_result, this);
  } else {
    handler = new AsyncResourceHandler(
        filter_, route_id, request_data.url, this);
  }

  // The RedirectToFileResourceHandler depends on being next in the chain.
  if (request_data.download_to_file)
    handler = new RedirectToFileResourceHandler(handler, child_id, this);

  if (HandleExternalProtocol(request_id, child_id, route_id,
                             request_data.url, request_data.resource_type,
                             handler)) {
    return;
  }

  // Construct the request.
  net::URLRequest* request = new net::URLRequest(request_data.url, this);
  request->set_method(request_data.method);
  request->set_first_party_for_cookies(request_data.first_party_for_cookies);
  request->set_referrer(referrer);
  net::HttpRequestHeaders headers;
  headers.AddHeadersFromString(request_data.headers);
  request->SetExtraRequestHeaders(headers);

  int load_flags = request_data.load_flags;
  // Although EV status is irrelevant to sub-frames and sub-resources, we have
  // to perform EV certificate verification on all resources because an HTTP
  // keep-alive connection created to load a sub-frame or a sub-resource could
  // be reused to load a main frame.
  load_flags |= net::LOAD_VERIFY_EV_CERT;
  if (request_data.resource_type == ResourceType::MAIN_FRAME) {
    load_flags |= net::LOAD_MAIN_FRAME;
  } else if (request_data.resource_type == ResourceType::SUB_FRAME) {
    load_flags |= net::LOAD_SUB_FRAME;
  } else if (request_data.resource_type == ResourceType::PREFETCH) {
    load_flags |= net::LOAD_PREFETCH;
  }

  if (is_prerendering)
    load_flags |= net::LOAD_PRERENDER;

  if (sync_result)
    load_flags |= net::LOAD_IGNORE_LIMITS;

  // Raw headers are sensitive, as they inclide Cookie/Set-Cookie, so only
  // allow requesting them if requestor has ReadRawCookies permission.
  if ((load_flags & net::LOAD_REPORT_RAW_HEADERS)
      && !ChildProcessSecurityPolicy::GetInstance()->
              CanReadRawCookies(child_id)) {
    VLOG(1) << "Denied unathorized request for raw headers";
    load_flags &= ~net::LOAD_REPORT_RAW_HEADERS;
  }

  request->set_load_flags(load_flags);
  request->set_context(context);
  request->set_priority(DetermineRequestPriority(request_data.resource_type));

  // Set upload data.
  uint64 upload_size = 0;
  if (request_data.upload_data) {
    request->set_upload(request_data.upload_data);
    upload_size = request_data.upload_data->GetContentLength();
  }

  // Install a CrossSiteResourceHandler if this request is coming from a
  // RenderViewHost with a pending cross-site request.  We only check this for
  // MAIN_FRAME requests. Unblock requests only come from a blocked page, do
  // not count as cross-site, otherwise it gets blocked indefinitely.
  if (request_data.resource_type == ResourceType::MAIN_FRAME &&
      process_type == ChildProcessInfo::RENDER_PROCESS &&
      CrossSiteRequestManager::GetInstance()->
          HasPendingCrossSiteRequest(child_id, route_id)) {
    // Wrap the event handler to be sure the current page's onunload handler
    // has a chance to run before we render the new page.
    handler = new CrossSiteResourceHandler(handler,
                                           child_id,
                                           route_id,
                                           this);
  }

  // Insert a buffered event handler before the actual one.
  handler = new BufferedResourceHandler(handler, this, request);

  // Insert safe browsing at the front of the chain, so it gets to decide
  // on policies first.
  if (safe_browsing_->enabled()) {
    handler = CreateSafeBrowsingResourceHandler(handler, child_id, route_id,
                                                request_data.resource_type);
  }

#if defined(OS_CHROMEOS)
  // We check offline first, then check safe browsing so that we still can block
  // unsafe site after we remove offline page.
  handler =
      new OfflineResourceHandler(handler, child_id, route_id, this, request);
#endif

  // Make extra info and read footer (contains request ID).
  ResourceDispatcherHostRequestInfo* extra_info =
      new ResourceDispatcherHostRequestInfo(
          handler,
          process_type,
          child_id,
          route_id,
          request_id,
          request_data.resource_type,
          upload_size,
          false,  // is download
          ResourceType::IsFrame(request_data.resource_type),  // allow_download
          request_data.has_user_gesture);
  SetRequestInfo(request, extra_info);  // Request takes ownership.
  chrome_browser_net::SetOriginPIDForRequest(
      request_data.origin_pid, request);

  if (request->url().SchemeIs(chrome::kBlobScheme) && context) {
    // Hang on to a reference to ensure the blob is not released prior
    // to the job being started.
    webkit_blob::BlobStorageController* controller =
        context->blob_storage_context()->controller();
    extra_info->set_requested_blob_data(
        controller->GetBlobDataFromUrl(request->url()));
  }

  // Have the appcache associate its extra info with the request.
  appcache::AppCacheInterceptor::SetExtraRequestInfo(
      request, context ? context->appcache_service() : NULL, child_id,
      request_data.appcache_host_id, request_data.resource_type);

  BeginRequestInternal(request);
}

void ResourceDispatcherHost::OnReleaseDownloadedFile(int request_id) {
  DCHECK(pending_requests_.end() ==
         pending_requests_.find(
             GlobalRequestID(filter_->child_id(), request_id)));
  UnregisterDownloadedTempFile(filter_->child_id(), request_id);
}

void ResourceDispatcherHost::OnDataReceivedACK(int request_id) {
  DataReceivedACK(filter_->child_id(), request_id);
}

void ResourceDispatcherHost::DataReceivedACK(int child_id,
                                             int request_id) {
  PendingRequestList::iterator i = pending_requests_.find(
      GlobalRequestID(child_id, request_id));
  if (i == pending_requests_.end())
    return;

  ResourceDispatcherHostRequestInfo* info = InfoForRequest(i->second);

  // Decrement the number of pending data messages.
  info->DecrementPendingDataCount();

  // If the pending data count was higher than the max, resume the request.
  if (info->pending_data_count() == kMaxPendingDataMessages) {
    // Decrement the pending data count one more time because we also
    // incremented it before pausing the request.
    info->DecrementPendingDataCount();

    // Resume the request.
    PauseRequest(child_id, request_id, false);
  }
}

void ResourceDispatcherHost::OnDataDownloadedACK(int request_id) {
  // TODO(michaeln): maybe throttle DataDownloaded messages
}

void ResourceDispatcherHost::RegisterDownloadedTempFile(
    int child_id, int request_id, DeletableFileReference* reference) {
  registered_temp_files_[child_id][request_id] = reference;
  ChildProcessSecurityPolicy::GetInstance()->GrantReadFile(
      child_id, reference->path());
}

void ResourceDispatcherHost::UnregisterDownloadedTempFile(
    int child_id, int request_id) {
  DeletableFilesMap& map = registered_temp_files_[child_id];
  DeletableFilesMap::iterator found = map.find(request_id);
  if (found == map.end())
    return;

  ChildProcessSecurityPolicy::GetInstance()->RevokeAllPermissionsForFile(
      child_id, found->second->path());
  map.erase(found);
}

bool ResourceDispatcherHost::Send(IPC::Message* message) {
  delete message;
  return false;
}

void ResourceDispatcherHost::OnUploadProgressACK(int request_id) {
  int child_id = filter_->child_id();
  PendingRequestList::iterator i = pending_requests_.find(
      GlobalRequestID(child_id, request_id));
  if (i == pending_requests_.end())
    return;

  ResourceDispatcherHostRequestInfo* info = InfoForRequest(i->second);
  info->set_waiting_for_upload_progress_ack(false);
}

void ResourceDispatcherHost::OnCancelRequest(int request_id) {
  CancelRequest(filter_->child_id(), request_id, true);
}

void ResourceDispatcherHost::OnFollowRedirect(
    int request_id,
    bool has_new_first_party_for_cookies,
    const GURL& new_first_party_for_cookies) {
  FollowDeferredRedirect(filter_->child_id(), request_id,
                         has_new_first_party_for_cookies,
                         new_first_party_for_cookies);
}

ResourceHandler* ResourceDispatcherHost::CreateSafeBrowsingResourceHandler(
    ResourceHandler* handler, int child_id, int route_id,
    ResourceType::Type resource_type) {
  return new SafeBrowsingResourceHandler(
      handler, child_id, route_id, resource_type, safe_browsing_, this);
}

ResourceDispatcherHostRequestInfo*
ResourceDispatcherHost::CreateRequestInfoForBrowserRequest(
    ResourceHandler* handler, int child_id, int route_id, bool download) {
  return new ResourceDispatcherHostRequestInfo(handler,
                                               ChildProcessInfo::RENDER_PROCESS,
                                               child_id,
                                               route_id,
                                               request_id_,
                                               ResourceType::SUB_RESOURCE,
                                               0,         // upload_size
                                               download,  // is_download
                                               download,  // allow_download
                                               false);    // has_user_gesture
}

void ResourceDispatcherHost::OnClosePageACK(
    const ViewMsg_ClosePage_Params& params) {
  if (params.for_cross_site_transition) {
    // Closes for cross-site transitions are handled such that the cross-site
    // transition continues.
    GlobalRequestID global_id(params.new_render_process_host_id,
                              params.new_request_id);
    PendingRequestList::iterator i = pending_requests_.find(global_id);
    if (i != pending_requests_.end()) {
      // The response we were meant to resume could have already been canceled.
      ResourceDispatcherHostRequestInfo* info = InfoForRequest(i->second);
      if (info->cross_site_handler())
        info->cross_site_handler()->ResumeResponse();
    }
  } else {
    // This is a tab close, so we will close the tab in OnClosePageACK.
    DCHECK(params.new_render_process_host_id == -1);
    DCHECK(params.new_request_id == -1);
  }
  // Update the RenderViewHost's internal state after the ACK.
  CallRenderViewHost(params.closing_process_id,
                     params.closing_route_id,
                     &RenderViewHost::OnClosePageACK,
                     params.for_cross_site_transition);
}

// We are explicitly forcing the download of 'url'.
void ResourceDispatcherHost::BeginDownload(
    const GURL& url,
    const GURL& referrer,
    const DownloadSaveInfo& save_info,
    bool prompt_for_save_location,
    int child_id,
    int route_id,
    net::URLRequestContext* request_context) {
  if (is_shutdown_)
    return;

  // Check if the renderer is permitted to request the requested URL.
  if (!ChildProcessSecurityPolicy::GetInstance()->
          CanRequestURL(child_id, url)) {
    VLOG(1) << "Denied unauthorized download request for "
            << url.possibly_invalid_spec();
    return;
  }

  BrowserThread::PostTask(
      BrowserThread::UI, FROM_HERE,
      NewRunnableFunction(&download_util::NotifyDownloadInitiated,
                          child_id, route_id));

  net::URLRequest* request = new net::URLRequest(url, this);

  request_id_--;

  scoped_refptr<ResourceHandler> handler(
      new DownloadResourceHandler(this,
                                  child_id,
                                  route_id,
                                  request_id_,
                                  url,
                                  download_file_manager_.get(),
                                  request,
                                  prompt_for_save_location,
                                  save_info));

  if (safe_browsing_->enabled()) {
    handler = CreateSafeBrowsingResourceHandler(handler, child_id, route_id,
                                                ResourceType::MAIN_FRAME);
  }

  if (!net::URLRequest::IsHandledURL(url)) {
    VLOG(1) << "Download request for unsupported protocol: "
            << url.possibly_invalid_spec();
    return;
  }

  request->set_method("GET");
  request->set_referrer(CommandLine::ForCurrentProcess()->HasSwitch(
      switches::kNoReferrers) ? std::string() : referrer.spec());
  request->set_context(request_context);
  request->set_load_flags(request->load_flags() |
      net::LOAD_IS_DOWNLOAD);

  ResourceDispatcherHostRequestInfo* extra_info =
      CreateRequestInfoForBrowserRequest(handler, child_id, route_id, true);
  SetRequestInfo(request, extra_info);  // Request takes ownership.

  BeginRequestInternal(request);
}

// This function is only used for saving feature.
void ResourceDispatcherHost::BeginSaveFile(
    const GURL& url,
    const GURL& referrer,
    int child_id,
    int route_id,
    net::URLRequestContext* request_context) {
  if (is_shutdown_)
    return;

  scoped_refptr<ResourceHandler> handler(
      new SaveFileResourceHandler(child_id,
                                  route_id,
                                  url,
                                  save_file_manager_.get()));
  request_id_--;

  bool known_proto = net::URLRequest::IsHandledURL(url);
  if (!known_proto) {
    // Since any URLs which have non-standard scheme have been filtered
    // by save manager(see GURL::SchemeIsStandard). This situation
    // should not happen.
    NOTREACHED();
    return;
  }

  net::URLRequest* request = new net::URLRequest(url, this);
  request->set_method("GET");
  request->set_referrer(CommandLine::ForCurrentProcess()->HasSwitch(
      switches::kNoReferrers) ? std::string() : referrer.spec());
  // So far, for saving page, we need fetch content from cache, in the
  // future, maybe we can use a configuration to configure this behavior.
  request->set_load_flags(net::LOAD_PREFERRING_CACHE);
  request->set_context(request_context);

  // Since we're just saving some resources we need, disallow downloading.
  ResourceDispatcherHostRequestInfo* extra_info =
      CreateRequestInfoForBrowserRequest(handler, child_id, route_id, false);
  SetRequestInfo(request, extra_info);  // Request takes ownership.

  BeginRequestInternal(request);
}

void ResourceDispatcherHost::FollowDeferredRedirect(
    int child_id,
    int request_id,
    bool has_new_first_party_for_cookies,
    const GURL& new_first_party_for_cookies) {
  PendingRequestList::iterator i = pending_requests_.find(
      GlobalRequestID(child_id, request_id));
  if (i == pending_requests_.end() || !i->second->status().is_success()) {
    DLOG(WARNING) << "FollowDeferredRedirect for invalid request";
    return;
  }

  if (has_new_first_party_for_cookies)
    i->second->set_first_party_for_cookies(new_first_party_for_cookies);
  i->second->FollowDeferredRedirect();
}

void ResourceDispatcherHost::StartDeferredRequest(int process_unique_id,
                                                  int request_id) {
  GlobalRequestID global_id(process_unique_id, request_id);
  PendingRequestList::iterator i = pending_requests_.find(global_id);
  if (i == pending_requests_.end()) {
    // The request may have been destroyed
    LOG(WARNING) << "Trying to resume a non-existent request ("
                 << process_unique_id << ", " << request_id << ")";
    return;
  }

  // TODO(eroman): are there other considerations for paused or blocked
  //               requests?

  net::URLRequest* request = i->second;
  InsertIntoResourceQueue(request, *InfoForRequest(request));
}

bool ResourceDispatcherHost::WillSendData(int child_id,
                                          int request_id) {
  PendingRequestList::iterator i = pending_requests_.find(
      GlobalRequestID(child_id, request_id));
  if (i == pending_requests_.end()) {
    NOTREACHED() << "WillSendData for invalid request";
    return false;
  }

  ResourceDispatcherHostRequestInfo* info = InfoForRequest(i->second);

  info->IncrementPendingDataCount();
  if (info->pending_data_count() > kMaxPendingDataMessages) {
    // We reached the max number of data messages that can be sent to
    // the renderer for a given request. Pause the request and wait for
    // the renderer to start processing them before resuming it.
    PauseRequest(child_id, request_id, true);
    return false;
  }

  return true;
}

void ResourceDispatcherHost::PauseRequest(int child_id,
                                          int request_id,
                                          bool pause) {
  GlobalRequestID global_id(child_id, request_id);
  PendingRequestList::iterator i = pending_requests_.find(global_id);
  if (i == pending_requests_.end()) {
    DLOG(WARNING) << "Pausing a request that wasn't found";
    return;
  }

  ResourceDispatcherHostRequestInfo* info = InfoForRequest(i->second);
  int pause_count = info->pause_count() + (pause ? 1 : -1);
  if (pause_count < 0) {
    NOTREACHED();  // Unbalanced call to pause.
    return;
  }
  info->set_pause_count(pause_count);

  VLOG(1) << "To pause (" << pause << "): " << i->second->url().spec();

  // If we're resuming, kick the request to start reading again. Run the read
  // asynchronously to avoid recursion problems.
  if (info->pause_count() == 0) {
    MessageLoop::current()->PostTask(FROM_HERE,
        method_runner_.NewRunnableMethod(
            &ResourceDispatcherHost::ResumeRequest, global_id));
  }
}

int ResourceDispatcherHost::GetOutstandingRequestsMemoryCost(
    int child_id) const {
  OutstandingRequestsMemoryCostMap::const_iterator entry =
      outstanding_requests_memory_cost_map_.find(child_id);
  return (entry == outstanding_requests_memory_cost_map_.end()) ?
      0 : entry->second;
}

// The object died, so cancel and detach all requests associated with it except
// for downloads, which belong to the browser process even if initiated via a
// renderer.
void ResourceDispatcherHost::CancelRequestsForProcess(int child_id) {
  CancelRequestsForRoute(child_id, -1 /* cancel all */);
  registered_temp_files_.erase(child_id);
}

void ResourceDispatcherHost::CancelRequestsForRoute(int child_id,
                                                    int route_id) {
  // Since pending_requests_ is a map, we first build up a list of all of the
  // matching requests to be cancelled, and then we cancel them.  Since there
  // may be more than one request to cancel, we cannot simply hold onto the map
  // iterators found in the first loop.

  // Find the global ID of all matching elements.
  std::vector<GlobalRequestID> matching_requests;
  for (PendingRequestList::const_iterator i = pending_requests_.begin();
       i != pending_requests_.end(); ++i) {
    if (i->first.child_id == child_id) {
      ResourceDispatcherHostRequestInfo* info = InfoForRequest(i->second);
      if (!info->is_download() &&
          (route_id == -1 || route_id == info->route_id())) {
        matching_requests.push_back(
            GlobalRequestID(child_id, i->first.request_id));
      }
    }
  }

  // Remove matches.
  for (size_t i = 0; i < matching_requests.size(); ++i) {
    PendingRequestList::iterator iter =
        pending_requests_.find(matching_requests[i]);
    // Although every matching request was in pending_requests_ when we built
    // matching_requests, it is normal for a matching request to be not found
    // in pending_requests_ after we have removed some matching requests from
    // pending_requests_.  For example, deleting a net::URLRequest that has
    // exclusive (write) access to an HTTP cache entry may unblock another
    // net::URLRequest that needs exclusive access to the same cache entry, and
    // that net::URLRequest may complete and remove itself from
    // pending_requests_. So we need to check that iter is not equal to
    // pending_requests_.end().
    if (iter != pending_requests_.end())
      RemovePendingRequest(iter);
  }

  // Now deal with blocked requests if any.
  if (route_id != -1) {
    if (blocked_requests_map_.find(std::pair<int, int>(child_id, route_id)) !=
        blocked_requests_map_.end()) {
      CancelBlockedRequestsForRoute(child_id, route_id);
    }
  } else {
    // We have to do all render views for the process |child_id|.
    // Note that we have to do this in 2 passes as we cannot call
    // CancelBlockedRequestsForRoute while iterating over
    // blocked_requests_map_, as it modifies it.
    std::set<int> route_ids;
    for (BlockedRequestMap::const_iterator iter = blocked_requests_map_.begin();
         iter != blocked_requests_map_.end(); ++iter) {
      if (iter->first.first == child_id)
        route_ids.insert(iter->first.second);
    }
    for (std::set<int>::const_iterator iter = route_ids.begin();
        iter != route_ids.end(); ++iter) {
      CancelBlockedRequestsForRoute(child_id, *iter);
    }
  }
}

// Cancels the request and removes it from the list.
void ResourceDispatcherHost::RemovePendingRequest(int child_id,
                                                  int request_id) {
  PendingRequestList::iterator i = pending_requests_.find(
      GlobalRequestID(child_id, request_id));
  if (i == pending_requests_.end()) {
    NOTREACHED() << "Trying to remove a request that's not here";
    return;
  }
  RemovePendingRequest(i);
}

void ResourceDispatcherHost::RemovePendingRequest(
    const PendingRequestList::iterator& iter) {
  ResourceDispatcherHostRequestInfo* info = InfoForRequest(iter->second);

  // Remove the memory credit that we added when pushing the request onto
  // the pending list.
  IncrementOutstandingRequestsMemoryCost(-1 * info->memory_cost(),
                                         info->child_id());

  // Notify interested parties that the request object is going away.
  if (info->login_handler())
    info->login_handler()->OnRequestCancelled();
  if (info->ssl_client_auth_handler())
    info->ssl_client_auth_handler()->OnRequestCancelled();
  resource_queue_.RemoveRequest(iter->first);

  delete iter->second;
  pending_requests_.erase(iter);

  // If we have no more pending requests, then stop the load state monitor
  if (pending_requests_.empty())
    update_load_states_timer_.Stop();
}

// net::URLRequest::Delegate ---------------------------------------------------

void ResourceDispatcherHost::OnReceivedRedirect(net::URLRequest* request,
                                                const GURL& new_url,
                                                bool* defer_redirect) {
  VLOG(1) << "OnReceivedRedirect: " << request->url().spec();
  ResourceDispatcherHostRequestInfo* info = InfoForRequest(request);

  DCHECK(request->status().is_success());

  if (info->process_type() != ChildProcessInfo::PLUGIN_PROCESS &&
      !ChildProcessSecurityPolicy::GetInstance()->
          CanRequestURL(info->child_id(), new_url)) {
    VLOG(1) << "Denied unauthorized request for "
            << new_url.possibly_invalid_spec();

    // Tell the renderer that this request was disallowed.
    CancelRequestInternal(request, false);
    return;
  }

  NotifyReceivedRedirect(request, info->child_id(), new_url);

  if (HandleExternalProtocol(info->request_id(), info->child_id(),
                             info->route_id(), new_url,
                             info->resource_type(), info->resource_handler())) {
    // The request is complete so we can remove it.
    RemovePendingRequest(info->child_id(), info->request_id());
    return;
  }

  scoped_refptr<ResourceResponse> response(new ResourceResponse);
  PopulateResourceResponse(request, response);
  if (!info->resource_handler()->OnRequestRedirected(info->request_id(),
                                                     new_url,
                                                     response, defer_redirect))
    CancelRequestInternal(request, false);
}

void ResourceDispatcherHost::OnAuthRequired(
    net::URLRequest* request,
    net::AuthChallengeInfo* auth_info) {
  if (request->load_flags() & net::LOAD_PREFETCH) {
    request->CancelAuth();
    return;
  }
  // Create a login dialog on the UI thread to get authentication data,
  // or pull from cache and continue on the IO thread.
  // TODO(mpcomplete): We should block the parent tab while waiting for
  // authentication.
  // That would also solve the problem of the net::URLRequest being cancelled
  // before we receive authentication.
  ResourceDispatcherHostRequestInfo* info = InfoForRequest(request);
  DCHECK(!info->login_handler()) <<
      "OnAuthRequired called with login_handler pending";
  info->set_login_handler(CreateLoginPrompt(auth_info, request));
}

void ResourceDispatcherHost::OnCertificateRequested(
    net::URLRequest* request,
    net::SSLCertRequestInfo* cert_request_info) {
  DCHECK(request);

  if (cert_request_info->client_certs.empty()) {
    // No need to query the user if there are no certs to choose from.
    request->ContinueWithCertificate(NULL);
    return;
  }

  ResourceDispatcherHostRequestInfo* info = InfoForRequest(request);
  DCHECK(!info->ssl_client_auth_handler()) <<
      "OnCertificateRequested called with ssl_client_auth_handler pending";
  info->set_ssl_client_auth_handler(
      new SSLClientAuthHandler(request, cert_request_info));
  info->ssl_client_auth_handler()->SelectCertificate();
}

void ResourceDispatcherHost::OnSSLCertificateError(
    net::URLRequest* request,
    int cert_error,
    net::X509Certificate* cert) {
  DCHECK(request);
  SSLManager::OnSSLCertificateError(this, request, cert_error, cert);
}

void ResourceDispatcherHost::OnGetCookies(
    net::URLRequest* request,
    bool blocked_by_policy) {
  VLOG(1) << "OnGetCookies: " << request->url().spec();

  int render_process_id, render_view_id;
  if (!RenderViewForRequest(request, &render_process_id, &render_view_id))
    return;

  net::URLRequestContext* context = request->context();

  net::CookieMonster* cookie_monster =
      context->cookie_store()->GetCookieMonster();
  net::CookieList cookie_list =
      cookie_monster->GetAllCookiesForURL(request->url());
  CallRenderViewHostContentSettingsDelegate(
      render_process_id, render_view_id,
      &RenderViewHostDelegate::ContentSettings::OnCookiesRead,
      request->url(), cookie_list, blocked_by_policy);
}

void ResourceDispatcherHost::OnSetCookie(net::URLRequest* request,
                                         const std::string& cookie_line,
                                         const net::CookieOptions& options,
                                         bool blocked_by_policy) {
  VLOG(1) << "OnSetCookie: " << request->url().spec();

  int render_process_id, render_view_id;
  if (!RenderViewForRequest(request, &render_process_id, &render_view_id))
    return;

  CallRenderViewHostContentSettingsDelegate(
      render_process_id, render_view_id,
      &RenderViewHostDelegate::ContentSettings::OnCookieChanged,
      request->url(), cookie_line, options, blocked_by_policy);
}

void ResourceDispatcherHost::OnResponseStarted(net::URLRequest* request) {
  VLOG(1) << "OnResponseStarted: " << request->url().spec();
  ResourceDispatcherHostRequestInfo* info = InfoForRequest(request);
  if (PauseRequestIfNeeded(info)) {
    VLOG(1) << "OnResponseStarted pausing: " << request->url().spec();
    return;
  }

  if (request->status().is_success()) {
    // We want to send a final upload progress message prior to sending
    // the response complete message even if we're waiting for an ack to
    // to a previous upload progress message.
    info->set_waiting_for_upload_progress_ack(false);
    MaybeUpdateUploadProgress(info, request);

    if (!CompleteResponseStarted(request)) {
      CancelRequestInternal(request, false);
    } else {
      // Check if the handler paused the request in their OnResponseStarted.
      if (PauseRequestIfNeeded(info)) {
        VLOG(1) << "OnResponseStarted pausing2: " << request->url().spec();
        return;
      }

      StartReading(request);
    }
  } else {
    OnResponseCompleted(request);
  }
}

bool ResourceDispatcherHost::CompleteResponseStarted(net::URLRequest* request) {
  ResourceDispatcherHostRequestInfo* info = InfoForRequest(request);

  scoped_refptr<ResourceResponse> response(new ResourceResponse);
  PopulateResourceResponse(request, response);

  if (request->ssl_info().cert) {
    int cert_id =
        CertStore::GetInstance()->StoreCert(request->ssl_info().cert,
                                            info->child_id());
    response->response_head.security_info =
        SSLManager::SerializeSecurityInfo(
            cert_id, request->ssl_info().cert_status,
            request->ssl_info().security_bits,
            request->ssl_info().connection_status);
  } else {
    // We should not have any SSL state.
    DCHECK(!request->ssl_info().cert_status &&
           request->ssl_info().security_bits == -1 &&
           !request->ssl_info().connection_status);
  }

  NotifyResponseStarted(request, info->child_id());
  info->set_called_on_response_started(true);
  return info->resource_handler()->OnResponseStarted(info->request_id(),
                                                     response.get());
}

void ResourceDispatcherHost::CancelRequest(int child_id,
                                           int request_id,
                                           bool from_renderer) {
  PendingRequestList::iterator i = pending_requests_.find(
      GlobalRequestID(child_id, request_id));
  if (i == pending_requests_.end()) {
    // We probably want to remove this warning eventually, but I wanted to be
    // able to notice when this happens during initial development since it
    // should be rare and may indicate a bug.
    DLOG(WARNING) << "Canceling a request that wasn't found";
    return;
  }
  net::URLRequest* request = i->second;
  const bool started_before_cancel = request->is_pending();

  if (CancelRequestInternal(request, from_renderer) &&
      !started_before_cancel) {
    // If the request isn't in flight, then we won't get asyncronous
    // notification, so we have to signal ourselves to finish this
    // request.
    OnResponseCompleted(request);
  }
}

bool ResourceDispatcherHost::CancelRequestInternal(net::URLRequest* request,
                                                   bool from_renderer) {
  VLOG(1) << "CancelRequest: " << request->url().spec();

  // WebKit will send us a cancel for downloads since it no longer handles them.
  // In this case, ignore the cancel since we handle downloads in the browser.
  ResourceDispatcherHostRequestInfo* info = InfoForRequest(request);
  if (!from_renderer || !info->is_download()) {
    if (info->login_handler()) {
      info->login_handler()->OnRequestCancelled();
      info->set_login_handler(NULL);
    }
    if (info->ssl_client_auth_handler()) {
      info->ssl_client_auth_handler()->OnRequestCancelled();
      info->set_ssl_client_auth_handler(NULL);
    }
    request->Cancel();
    // Our callers assume |request| is valid after we return.
    DCHECK(IsValidRequest(request));
    return true;
  }

  // Do not remove from the pending requests, as the request will still
  // call AllDataReceived, and may even have more data before it does
  // that.
  return false;
}

int ResourceDispatcherHost::IncrementOutstandingRequestsMemoryCost(
    int cost,
    int child_id) {
  // Retrieve the previous value (defaulting to 0 if not found).
  OutstandingRequestsMemoryCostMap::iterator prev_entry =
      outstanding_requests_memory_cost_map_.find(child_id);
  int new_cost = 0;
  if (prev_entry != outstanding_requests_memory_cost_map_.end())
    new_cost = prev_entry->second;

  // Insert/update the total; delete entries when their value reaches 0.
  new_cost += cost;
  CHECK(new_cost >= 0);
  if (new_cost == 0)
    outstanding_requests_memory_cost_map_.erase(prev_entry);
  else
    outstanding_requests_memory_cost_map_[child_id] = new_cost;

  return new_cost;
}

// static
int ResourceDispatcherHost::CalculateApproximateMemoryCost(
    net::URLRequest* request) {
  // The following fields should be a minor size contribution (experimentally
  // on the order of 100). However since they are variable length, it could
  // in theory be a sizeable contribution.
  int strings_cost = request->extra_request_headers().ToString().size() +
                     request->original_url().spec().size() +
                     request->referrer().size() +
                     request->method().size();

  int upload_cost = 0;

  // TODO(eroman): don't enable the upload throttling until we have data
  // showing what a reasonable limit is (limiting to 25MB of uploads may
  // be too restrictive).
#if 0
  // Sum all the (non-file) upload data attached to the request, if any.
  if (request->has_upload()) {
    const std::vector<net::UploadData::Element>& uploads =
        request->get_upload()->elements();
    std::vector<net::UploadData::Element>::const_iterator iter;
    for (iter = uploads.begin(); iter != uploads.end(); ++iter) {
      if (iter->type() == net::UploadData::TYPE_BYTES) {
        int64 element_size = iter->GetContentLength();
        // This cast should not result in truncation.
        upload_cost += static_cast<int>(element_size);
      }
    }
  }
#endif

  // Note that this expression will typically be dominated by:
  // |kAvgBytesPerOutstandingRequest|.
  return kAvgBytesPerOutstandingRequest + strings_cost + upload_cost;
}

void ResourceDispatcherHost::BeginRequestInternal(net::URLRequest* request) {
  DCHECK(!request->is_pending());
  ResourceDispatcherHostRequestInfo* info = InfoForRequest(request);

  // Add the memory estimate that starting this request will consume.
  info->set_memory_cost(CalculateApproximateMemoryCost(request));
  int memory_cost = IncrementOutstandingRequestsMemoryCost(info->memory_cost(),
                                                           info->child_id());

  // If enqueing/starting this request will exceed our per-process memory
  // bound, abort it right away.
  if (memory_cost > max_outstanding_requests_cost_per_process_) {
    // We call "SimulateError()" as a way of setting the net::URLRequest's
    // status -- it has no effect beyond this, since the request hasn't started.
    request->SimulateError(net::ERR_INSUFFICIENT_RESOURCES);

    // TODO(eroman): this is kinda funky -- we insert the unstarted request into
    // |pending_requests_| simply to please OnResponseCompleted().
    GlobalRequestID global_id(info->child_id(), info->request_id());
    pending_requests_[global_id] = request;
    OnResponseCompleted(request);
    return;
  }

  std::pair<int, int> pair_id(info->child_id(), info->route_id());
  BlockedRequestMap::const_iterator iter = blocked_requests_map_.find(pair_id);
  if (iter != blocked_requests_map_.end()) {
    // The request should be blocked.
    iter->second->push_back(request);
    return;
  }

  GlobalRequestID global_id(info->child_id(), info->request_id());
  pending_requests_[global_id] = request;

  // Give the resource handlers an opportunity to delay the net::URLRequest from
  // being started.
  //
  // There are three cases:
  //
  //   (1) if OnWillStart() returns false, the request is cancelled (regardless
  //       of whether |defer_start| was set).
  //   (2) If |defer_start| was set to true, then the request is not added
  //       into the resource queue, and will only be started in response to
  //       calling StartDeferredRequest().
  //   (3) If |defer_start| is not set, then the request is inserted into
  //       the resource_queue_ (which may pause it further, or start it).
  bool defer_start = false;
  if (!info->resource_handler()->OnWillStart(
          info->request_id(), request->url(),
          &defer_start)) {
    CancelRequestInternal(request, false);
    return;
  }

  if (!defer_start) {
    InsertIntoResourceQueue(request, *info);
  }
}

void ResourceDispatcherHost::InsertIntoResourceQueue(
    net::URLRequest* request,
    const ResourceDispatcherHostRequestInfo& request_info) {
  resource_queue_.AddRequest(request, request_info);

  // Make sure we have the load state monitor running
  if (!update_load_states_timer_.IsRunning()) {
    update_load_states_timer_.Start(
        TimeDelta::FromMilliseconds(kUpdateLoadStatesIntervalMsec),
        this, &ResourceDispatcherHost::UpdateLoadStates);
  }
}

bool ResourceDispatcherHost::PauseRequestIfNeeded(
    ResourceDispatcherHostRequestInfo* info) {
  if (info->pause_count() > 0)
    info->set_is_paused(true);
  return info->is_paused();
}

void ResourceDispatcherHost::ResumeRequest(const GlobalRequestID& request_id) {
  PendingRequestList::iterator i = pending_requests_.find(request_id);
  if (i == pending_requests_.end())  // The request may have been destroyed
    return;

  net::URLRequest* request = i->second;
  ResourceDispatcherHostRequestInfo* info = InfoForRequest(request);
  if (!info->is_paused())
    return;

  VLOG(1) << "Resuming: " << i->second->url().spec();

  info->set_is_paused(false);

  if (info->called_on_response_started()) {
    if (info->has_started_reading()) {
      OnReadCompleted(i->second, info->paused_read_bytes());
    } else {
      StartReading(request);
    }
  } else {
    OnResponseStarted(i->second);
  }
}

void ResourceDispatcherHost::StartReading(net::URLRequest* request) {
  // Start reading.
  int bytes_read = 0;
  if (Read(request, &bytes_read)) {
    OnReadCompleted(request, bytes_read);
  } else if (!request->status().is_io_pending()) {
    DCHECK(!InfoForRequest(request)->is_paused());
    // If the error is not an IO pending, then we're done reading.
    OnResponseCompleted(request);
  }
}

bool ResourceDispatcherHost::Read(net::URLRequest* request, int* bytes_read) {
  ResourceDispatcherHostRequestInfo* info = InfoForRequest(request);
  DCHECK(!info->is_paused());

  net::IOBuffer* buf;
  int buf_size;
  if (!info->resource_handler()->OnWillRead(info->request_id(),
                                            &buf, &buf_size, -1)) {
    return false;
  }

  DCHECK(buf);
  DCHECK(buf_size > 0);

  info->set_has_started_reading(true);
  return request->Read(buf, buf_size, bytes_read);
}

void ResourceDispatcherHost::OnReadCompleted(net::URLRequest* request,
                                             int bytes_read) {
  DCHECK(request);
  VLOG(1) << "OnReadCompleted: " << request->url().spec();
  ResourceDispatcherHostRequestInfo* info = InfoForRequest(request);

  // OnReadCompleted can be called without Read (e.g., for chrome:// URLs).
  // Make sure we know that a read has begun.
  info->set_has_started_reading(true);

  if (PauseRequestIfNeeded(info)) {
    info->set_paused_read_bytes(bytes_read);
    VLOG(1) << "OnReadCompleted pausing: " << request->url().spec();
    return;
  }

  if (request->status().is_success() && CompleteRead(request, &bytes_read)) {
    // The request can be paused if we realize that the renderer is not
    // servicing messages fast enough.
    if (info->pause_count() == 0 &&
        Read(request, &bytes_read) &&
        request->status().is_success()) {
      if (bytes_read == 0) {
        CompleteRead(request, &bytes_read);
      } else {
        // Force the next CompleteRead / Read pair to run as a separate task.
        // This avoids a fast, large network request from monopolizing the IO
        // thread and starving other IO operations from running.
        info->set_paused_read_bytes(bytes_read);
        info->set_is_paused(true);
        GlobalRequestID id(info->child_id(), info->request_id());
        MessageLoop::current()->PostTask(
            FROM_HERE,
            method_runner_.NewRunnableMethod(
                &ResourceDispatcherHost::ResumeRequest, id));
        return;
      }
    }
  }

  if (PauseRequestIfNeeded(info)) {
    info->set_paused_read_bytes(bytes_read);
    VLOG(1) << "OnReadCompleted (CompleteRead) pausing: "
            << request->url().spec();
    return;
  }

  // If the status is not IO pending then we've either finished (success) or we
  // had an error.  Either way, we're done!
  if (!request->status().is_io_pending())
    OnResponseCompleted(request);
}

bool ResourceDispatcherHost::CompleteRead(net::URLRequest* request,
                                          int* bytes_read) {
  if (!request || !request->status().is_success()) {
    NOTREACHED();
    return false;
  }

  ResourceDispatcherHostRequestInfo* info = InfoForRequest(request);
  if (!info->resource_handler()->OnReadCompleted(info->request_id(),
                                                 bytes_read)) {
    CancelRequestInternal(request, false);
    return false;
  }

  return *bytes_read != 0;
}

void ResourceDispatcherHost::OnResponseCompleted(net::URLRequest* request) {
  VLOG(1) << "OnResponseCompleted: " << request->url().spec();
  ResourceDispatcherHostRequestInfo* info = InfoForRequest(request);

  // If the load for a main frame has failed, track it in a histogram,
  // since it will probably cause the user to see an error page.
  if (!request->status().is_success() &&
      info->resource_type() == ResourceType::MAIN_FRAME &&
      request->status().os_error() != net::ERR_ABORTED) {
    UMA_HISTOGRAM_CUSTOM_ENUMERATION("Net.ErrorCodesForMainFrame",
                                     -request->status().os_error(),
                                     GetAllNetErrorCodes());
  }

  std::string security_info;
  const net::SSLInfo& ssl_info = request->ssl_info();
  if (ssl_info.cert != NULL) {
    int cert_id = CertStore::GetInstance()->StoreCert(ssl_info.cert,
                                                            info->child_id());
    security_info = SSLManager::SerializeSecurityInfo(
        cert_id, ssl_info.cert_status, ssl_info.security_bits,
        ssl_info.connection_status);
  }

  if (info->resource_handler()->OnResponseCompleted(info->request_id(),
                                                    request->status(),
                                                    security_info)) {
    NotifyResponseCompleted(request, info->child_id());

    // The request is complete so we can remove it.
    RemovePendingRequest(info->child_id(), info->request_id());
  }
  // If the handler's OnResponseCompleted returns false, we are deferring the
  // call until later.  We will notify the world and clean up when we resume.
}

// static
ResourceDispatcherHostRequestInfo* ResourceDispatcherHost::InfoForRequest(
    net::URLRequest* request) {
  // Avoid writing this function twice by casting the cosnt version.
  const net::URLRequest* const_request = request;
  return const_cast<ResourceDispatcherHostRequestInfo*>(
      InfoForRequest(const_request));
}

// static
const ResourceDispatcherHostRequestInfo* ResourceDispatcherHost::InfoForRequest(
    const net::URLRequest* request) {
  const ResourceDispatcherHostRequestInfo* info =
      static_cast<const ResourceDispatcherHostRequestInfo*>(
          request->GetUserData(NULL));
  DLOG_IF(WARNING, !info) << "Request doesn't seem to have our data";
  return info;
}

// static
bool ResourceDispatcherHost::RenderViewForRequest(
    const net::URLRequest* request,
    int* render_process_host_id,
    int* render_view_host_id) {
  const ResourceDispatcherHostRequestInfo* info = InfoForRequest(request);
  if (!info) {
    *render_process_host_id = -1;
    *render_view_host_id = -1;
    return false;
  }

  // If the request is from the worker process, find a tab that owns the worker.
  if (info->process_type() == ChildProcessInfo::WORKER_PROCESS) {
    // Need to display some related UI for this network request - pick an
    // arbitrary parent to do so.
    if (!WorkerService::GetInstance()->GetRendererForWorker(
            info->child_id(), render_process_host_id, render_view_host_id)) {
      *render_process_host_id = -1;
      *render_view_host_id = -1;
      return false;
    }
  } else {
    *render_process_host_id = info->child_id();
    *render_view_host_id = info->route_id();
  }
  return true;
}

void ResourceDispatcherHost::AddObserver(Observer* obs) {
  observer_list_.AddObserver(obs);
}

void ResourceDispatcherHost::RemoveObserver(Observer* obs) {
  observer_list_.RemoveObserver(obs);
}

net::URLRequest* ResourceDispatcherHost::GetURLRequest(
    const GlobalRequestID& request_id) const {
  // This should be running in the IO loop.
  DCHECK(BrowserThread::CurrentlyOn(BrowserThread::IO));

  PendingRequestList::const_iterator i = pending_requests_.find(request_id);
  if (i == pending_requests_.end())
    return NULL;

  return i->second;
}

static int GetCertID(net::URLRequest* request, int child_id) {
  if (request->ssl_info().cert) {
    return CertStore::GetInstance()->StoreCert(request->ssl_info().cert,
                                               child_id);
  }
  return 0;
}

void ResourceDispatcherHost::NotifyResponseStarted(net::URLRequest* request,
                                                   int child_id) {
  // Notify the observers on the IO thread.
  FOR_EACH_OBSERVER(Observer, observer_list_, OnRequestStarted(this, request));

  int render_process_id, render_view_id;
  if (!RenderViewForRequest(request, &render_process_id, &render_view_id))
    return;

  // Notify the observers on the UI thread.
  ResourceRequestDetails* detail = new ResourceRequestDetails(
      request, GetCertID(request, child_id));
  BrowserThread::PostTask(
      BrowserThread::UI, FROM_HERE,
      NewRunnableFunction(
          &ResourceDispatcherHost::NotifyOnUI<ResourceRequestDetails>,
          NotificationType::RESOURCE_RESPONSE_STARTED,
          render_process_id, render_view_id, detail));
}

void ResourceDispatcherHost::NotifyResponseCompleted(net::URLRequest* request,
                                                     int child_id) {
  // Notify the observers on the IO thread.
  FOR_EACH_OBSERVER(Observer, observer_list_,
                    OnResponseCompleted(this, request));
}

void ResourceDispatcherHost::NotifyReceivedRedirect(net::URLRequest* request,
                                                    int child_id,
                                                    const GURL& new_url) {
  // Notify the observers on the IO thread.
  FOR_EACH_OBSERVER(Observer, observer_list_,
                    OnReceivedRedirect(this, request, new_url));

  int render_process_id, render_view_id;
  if (!RenderViewForRequest(request, &render_process_id, &render_view_id))
    return;

  // Notify the observers on the UI thread.
  ResourceRedirectDetails* detail = new ResourceRedirectDetails(
      request, GetCertID(request, child_id), new_url);
  BrowserThread::PostTask(
      BrowserThread::UI, FROM_HERE,
      NewRunnableFunction(
          &ResourceDispatcherHost::NotifyOnUI<ResourceRedirectDetails>,
          NotificationType::RESOURCE_RECEIVED_REDIRECT,
          render_process_id, render_view_id, detail));
}

template <class T>
void ResourceDispatcherHost::NotifyOnUI(NotificationType type,
                                        int render_process_id,
                                        int render_view_id,
                                        T* detail) {
  RenderViewHost* rvh =
      RenderViewHost::FromID(render_process_id, render_view_id);
  if (rvh) {
    RenderViewHostDelegate* rvhd = rvh->delegate();
    NotificationService::current()->Notify(
        type, Source<RenderViewHostDelegate>(rvhd), Details<T>(detail));
  }
  delete detail;
}

namespace {

// This function attempts to return the "more interesting" load state of |a|
// and |b|.  We don't have temporal information about these load states
// (meaning we don't know when we transitioned into these states), so we just
// rank them according to how "interesting" the states are.
//
// We take advantage of the fact that the load states are an enumeration listed
// in the order in which they occur during the lifetime of a request, so we can
// regard states with larger numeric values as being further along toward
// completion.  We regard those states as more interesting to report since they
// represent progress.
//
// For example, by this measure "tranferring data" is a more interesting state
// than "resolving host" because when we are transferring data we are actually
// doing something that corresponds to changes that the user might observe,
// whereas waiting for a host name to resolve implies being stuck.
//
net::LoadState MoreInterestingLoadState(net::LoadState a, net::LoadState b) {
  return (a < b) ? b : a;
}

// Carries information about a load state change.
struct LoadInfo {
  GURL url;
  net::LoadState load_state;
  uint64 upload_position;
  uint64 upload_size;
};

// Map from ProcessID+ViewID pair to LoadState
typedef std::map<std::pair<int, int>, LoadInfo> LoadInfoMap;

// Used to marshall calls to LoadStateChanged from the IO to UI threads.  We do
// them all as a single task to avoid spamming the UI thread.
class LoadInfoUpdateTask : public Task {
 public:
  virtual void Run() {
    LoadInfoMap::const_iterator i;
    for (i = info_map.begin(); i != info_map.end(); ++i) {
      RenderViewHost* view =
          RenderViewHost::FromID(i->first.first, i->first.second);
      if (view)  // The view could be gone at this point.
        view->LoadStateChanged(i->second.url, i->second.load_state,
                               i->second.upload_position,
                               i->second.upload_size);
    }
  }
  LoadInfoMap info_map;
};

}  // namespace

void ResourceDispatcherHost::UpdateLoadStates() {
  // Populate this map with load state changes, and then send them on to the UI
  // thread where they can be passed along to the respective RVHs.
  LoadInfoMap info_map;

  PendingRequestList::const_iterator i;

  // Determine the largest upload size of all requests
  // in each View (good chance it's zero).
  std::map<std::pair<int, int>, uint64> largest_upload_size;
  for (i = pending_requests_.begin(); i != pending_requests_.end(); ++i) {
    net::URLRequest* request = i->second;
    ResourceDispatcherHostRequestInfo* info = InfoForRequest(request);
    uint64 upload_size = info->upload_size();
    if (request->GetLoadState() != net::LOAD_STATE_SENDING_REQUEST)
      upload_size = 0;
    std::pair<int, int> key(info->child_id(), info->route_id());
    if (upload_size && largest_upload_size[key] < upload_size)
      largest_upload_size[key] = upload_size;
  }

  for (i = pending_requests_.begin(); i != pending_requests_.end(); ++i) {
    net::URLRequest* request = i->second;
    net::LoadState load_state = request->GetLoadState();
    ResourceDispatcherHostRequestInfo* info = InfoForRequest(request);

    // We also poll for upload progress on this timer and send upload
    // progress ipc messages to the plugin process.
    bool update_upload_progress = MaybeUpdateUploadProgress(info, request);

    if (info->last_load_state() != load_state || update_upload_progress) {
      std::pair<int, int> key(info->child_id(), info->route_id());

      // If a request is uploading data, ignore all other requests so that the
      // upload progress takes priority for being shown in the status bar.
      if (largest_upload_size.find(key) != largest_upload_size.end() &&
          info->upload_size() < largest_upload_size[key])
        continue;

      info->set_last_load_state(load_state);

      net::LoadState to_insert;
      LoadInfoMap::iterator existing = info_map.find(key);
      if (existing == info_map.end()) {
        to_insert = load_state;
      } else {
        to_insert =
            MoreInterestingLoadState(existing->second.load_state, load_state);
        if (to_insert == existing->second.load_state)
          continue;
      }
      LoadInfo& load_info = info_map[key];
      load_info.url = request->url();
      load_info.load_state = to_insert;
      load_info.upload_size = info->upload_size();
      load_info.upload_position = request->GetUploadProgress();
    }
  }

  if (info_map.empty())
    return;

  LoadInfoUpdateTask* task = new LoadInfoUpdateTask;
  task->info_map.swap(info_map);
  BrowserThread::PostTask(BrowserThread::UI, FROM_HERE, task);
}

// Calls the ResourceHandler to send upload progress messages to the renderer.
// Returns true iff an upload progress message should be sent to the UI thread.
bool ResourceDispatcherHost::MaybeUpdateUploadProgress(
    ResourceDispatcherHostRequestInfo *info,
    net::URLRequest *request) {

  if (!info->upload_size() || info->waiting_for_upload_progress_ack())
    return false;

  uint64 size = info->upload_size();
  uint64 position = request->GetUploadProgress();
  if (position == info->last_upload_position())
    return false;  // no progress made since last time

  const uint64 kHalfPercentIncrements = 200;
  const TimeDelta kOneSecond = TimeDelta::FromMilliseconds(1000);

  uint64 amt_since_last = position - info->last_upload_position();
  TimeDelta time_since_last = TimeTicks::Now() - info->last_upload_ticks();

  bool is_finished = (size == position);
  bool enough_new_progress = (amt_since_last > (size / kHalfPercentIncrements));
  bool too_much_time_passed = time_since_last > kOneSecond;

  if (is_finished || enough_new_progress || too_much_time_passed) {
    if (request->load_flags() & net::LOAD_ENABLE_UPLOAD_PROGRESS) {
      info->resource_handler()->OnUploadProgress(info->request_id(),
                                                 position, size);
      info->set_waiting_for_upload_progress_ack(true);
    }
    info->set_last_upload_ticks(TimeTicks::Now());
    info->set_last_upload_position(position);
    return true;
  }
  return false;
}

void ResourceDispatcherHost::BlockRequestsForRoute(int child_id, int route_id) {
  std::pair<int, int> key(child_id, route_id);
  DCHECK(blocked_requests_map_.find(key) == blocked_requests_map_.end()) <<
      "BlockRequestsForRoute called  multiple time for the same RVH";
  blocked_requests_map_[key] = new BlockedRequestsList();
}

void ResourceDispatcherHost::ResumeBlockedRequestsForRoute(int child_id,
                                                           int route_id) {
  ProcessBlockedRequestsForRoute(child_id, route_id, false);
}

void ResourceDispatcherHost::CancelBlockedRequestsForRoute(int child_id,
                                                           int route_id) {
  ProcessBlockedRequestsForRoute(child_id, route_id, true);
}

void ResourceDispatcherHost::ProcessBlockedRequestsForRoute(
    int child_id,
    int route_id,
    bool cancel_requests) {
  BlockedRequestMap::iterator iter = blocked_requests_map_.find(
      std::pair<int, int>(child_id, route_id));
  if (iter == blocked_requests_map_.end()) {
    // It's possible to reach here if the renderer crashed while an interstitial
    // page was showing.
    return;
  }

  BlockedRequestsList* requests = iter->second;

  // Removing the vector from the map unblocks any subsequent requests.
  blocked_requests_map_.erase(iter);

  for (BlockedRequestsList::iterator req_iter = requests->begin();
       req_iter != requests->end(); ++req_iter) {
    // Remove the memory credit that we added when pushing the request onto
    // the blocked list.
    net::URLRequest* request = *req_iter;
    ResourceDispatcherHostRequestInfo* info = InfoForRequest(request);
    IncrementOutstandingRequestsMemoryCost(-1 * info->memory_cost(),
                                           info->child_id());
    if (cancel_requests)
      delete request;
    else
      BeginRequestInternal(request);
  }

  delete requests;
}

bool ResourceDispatcherHost::IsValidRequest(net::URLRequest* request) {
  if (!request)
    return false;
  ResourceDispatcherHostRequestInfo* info = InfoForRequest(request);
  return pending_requests_.find(
      GlobalRequestID(info->child_id(), info->request_id())) !=
      pending_requests_.end();
}

// static
net::RequestPriority ResourceDispatcherHost::DetermineRequestPriority(
    ResourceType::Type type) {
  // Determine request priority based on how critical this resource typically
  // is to user-perceived page load performance. Important considerations are:
  // * Can this resource block the download of other resources.
  // * Can this resource block the rendering of the page.
  // * How useful is the page to the user if this resource is not loaded yet.
  switch (type) {
    // Main frames are the highest priority because they can block nearly every
    // type of other resource and there is no useful display without them.
    // Sub frames are a close second, however it is a common pattern to wrap
    // ads in an iframe or even in multiple nested iframes. It is worth
    // investigating if there is a better priority for them.
    case ResourceType::MAIN_FRAME:
    case ResourceType::SUB_FRAME:
      return net::HIGHEST;

    // Stylesheets and scripts can block rendering and loading of other
    // resources. Fonts can block text from rendering.
    case ResourceType::STYLESHEET:
    case ResourceType::SCRIPT:
    case ResourceType::FONT_RESOURCE:
      return net::MEDIUM;

    // Sub resources, objects and media are lower priority than potentially
    // blocking stylesheets, scripts and fonts, but are higher priority than
    // images because if they exist they are probably more central to the page
    // focus than images on the page.
    case ResourceType::SUB_RESOURCE:
    case ResourceType::OBJECT:
    case ResourceType::MEDIA:
    case ResourceType::WORKER:
    case ResourceType::SHARED_WORKER:
      return net::LOW;

    // Images are the "lowest" priority because they typically do not block
    // downloads or rendering and most pages have some useful content without
    // them.
    case ResourceType::IMAGE:
      return net::LOWEST;

    // Prefetches are at a lower priority than even LOWEST, since they
    // are not even required for rendering of the current page.
    case ResourceType::PREFETCH:
      return net::IDLE;

    default:
      // When new resource types are added, their priority must be considered.
      NOTREACHED();
      return net::LOW;
  }
}

void ResourceDispatcherHost::AddPrerenderChildRoutePair(int child_id,
                                                        int route_id) {
  DCHECK(BrowserThread::CurrentlyOn(BrowserThread::IO));
  DCHECK(!IsPrerenderingChildRoutePair(child_id, route_id));
  prerender_child_route_pairs_.insert(std::make_pair(child_id, route_id));
}

void ResourceDispatcherHost::RemovePrerenderChildRoutePair(int child_id,
                                                           int route_id) {
  DCHECK(BrowserThread::CurrentlyOn(BrowserThread::IO));
  DCHECK(IsPrerenderingChildRoutePair(child_id, route_id));
  prerender_child_route_pairs_.erase(std::make_pair(child_id, route_id));
}

bool ResourceDispatcherHost::IsPrerenderingChildRoutePair(int child_id,
                                                          int route_id) const {
  DCHECK(BrowserThread::CurrentlyOn(BrowserThread::IO));
  std::pair<int, int> c_r_pair = std::make_pair(child_id, route_id);
  return (prerender_child_route_pairs_.find(c_r_pair) !=
            prerender_child_route_pairs_.end());
}


// static
bool ResourceDispatcherHost::is_prefetch_enabled() {
  return is_prefetch_enabled_;
}

// static
void ResourceDispatcherHost::set_is_prefetch_enabled(bool value) {
  is_prefetch_enabled_ = value;
}

// static
bool ResourceDispatcherHost::is_prefetch_enabled_ = false;<|MERGE_RESOLUTION|>--- conflicted
+++ resolved
@@ -118,19 +118,12 @@
 // This bound is 25MB, which allows for around 6000 outstanding requests.
 const int kMaxOutstandingRequestsCostPerProcess = 26214400;
 
-<<<<<<< HEAD
-void SquashRequest(ResourceMessageFilter* filter,
-                   IPC::Message* sync_result,
-                   int route_id,
-                   int request_id) {
-=======
 // Stop a request early, before any browser side resources (URLRequest,
 // ResourceHandler, etc...) have been attached to it.
 void AbortRequestEarly(ResourceMessageFilter* filter,
                        IPC::Message* sync_result,
                        int route_id,
                        int request_id) {
->>>>>>> 743f8bc2
   net::URLRequestStatus status(net::URLRequestStatus::FAILED,
                                net::ERR_ABORTED);
   if (sync_result) {
@@ -392,26 +385,15 @@
         ResolveBlobReferencesInUploadData(request_data.upload_data.get());
   }
 
+  if (is_shutdown_ ||
+      !ShouldServiceRequest(process_type, child_id, request_data)) {
+    AbortRequestEarly(filter_, sync_result, route_id, request_id);
+    return;
+  }
+
   const std::string referrer(CommandLine::ForCurrentProcess()->HasSwitch(
       switches::kNoReferrers) ? std::string() : request_data.referrer.spec());
   const bool is_prerendering = IsPrerenderingChildRoutePair(child_id, route_id);
-
-  if (is_shutdown_ ||
-      !ShouldServiceRequest(process_type, child_id, request_data)) {
-<<<<<<< HEAD
-    SquashRequest(filter_, sync_result, route_id, request_id);
-    return;
-  }
-
-=======
-    AbortRequestEarly(filter_, sync_result, route_id, request_id);
-    return;
-  }
-
-  const std::string referrer(CommandLine::ForCurrentProcess()->HasSwitch(
-      switches::kNoReferrers) ? std::string() : request_data.referrer.spec());
-  const bool is_prerendering = IsPrerenderingChildRoutePair(child_id, route_id);
->>>>>>> 743f8bc2
   if (prerender::PrerenderManager::IsPrerenderingPossible() &&
       request_data.resource_type == ResourceType::PREFETCH) {
     context->prerender_manager()->ConsiderPrerendering(
@@ -419,14 +401,10 @@
         GURL(referrer),
         std::make_pair(child_id, route_id),
         is_prerendering);
-<<<<<<< HEAD
-    SquashRequest(filter_, sync_result, route_id, request_id);
-=======
     // Abort the request here, because the PrerenderManager is now
     // responsible for launching a (possibly delayed) request for this
     // resource.
     AbortRequestEarly(filter_, sync_result, route_id, request_id);
->>>>>>> 743f8bc2
     return;
   }
 
